<?xml version="1.0" encoding="UTF-8"?>

<!--
Licensed to the Apache Software Foundation (ASF) under one
or more contributor license agreements.  See the NOTICE file
distributed with this work for additional information
regarding copyright ownership.  The ASF licenses this file
to you under the Apache License, Version 2.0 (the
"License"); you may not use this file except in compliance
with the License.  You may obtain a copy of the License at

    http://www.apache.org/licenses/LICENSE-2.0

Unless required by applicable law or agreed to in writing,
software distributed under the License is distributed on an
"AS IS" BASIS, WITHOUT WARRANTIES OR CONDITIONS OF ANY
KIND, either express or implied.  See the License for the
specific language governing permissions and limitations
under the License.
-->

<project xmlns="http://maven.apache.org/POM/4.0.0" xmlns:xsi="http://www.w3.org/2001/XMLSchema-instance" xsi:schemaLocation="http://maven.apache.org/POM/4.0.0 https://maven.apache.org/xsd/maven-4.0.0.xsd">
  <modelVersion>4.0.0</modelVersion>

  <parent>
    <groupId>org.apache.maven</groupId>
    <artifactId>maven</artifactId>
<<<<<<< HEAD
    <version>4.0.0-alpha-1-SNAPSHOT</version>
=======
    <version>3.8.4-SNAPSHOT</version>
>>>>>>> 0eca9b6f
  </parent>

  <artifactId>apache-maven</artifactId>
  <packaging>pom</packaging>

  <name>Apache Maven Distribution</name>
  <description>The Apache Maven distribution, source and binary, in zip and tar.gz formats.</description>

  <properties>
    <distributionFileName>${distributionId}-${project.version}</distributionFileName>
  </properties>

  <dependencies>
    <dependency>
      <groupId>org.apache.maven</groupId>
      <artifactId>maven-embedder</artifactId>
    </dependency>
    <dependency>
      <groupId>org.apache.maven</groupId>
      <artifactId>maven-core</artifactId>
    </dependency>
    <dependency>
      <groupId>org.apache.maven</groupId>
      <artifactId>maven-caching</artifactId>
    </dependency>
    <dependency>
      <groupId>org.apache.maven</groupId>
      <artifactId>maven-compat</artifactId>
    </dependency>
    <dependency>
      <groupId>org.eclipse.sisu</groupId>
      <artifactId>org.eclipse.sisu.plexus</artifactId>
    </dependency>
    <!-- CLI -->
    <dependency>
      <groupId>commons-cli</groupId>
      <artifactId>commons-cli</artifactId>
    </dependency>
    <dependency>
      <groupId>org.apache.maven.wagon</groupId>
      <artifactId>wagon-http</artifactId>
      <classifier>shaded</classifier>
      <exclusions>
        <exclusion>
          <groupId>org.apache.httpcomponents</groupId>
          <artifactId>httpclient</artifactId>
        </exclusion>
        <exclusion>
          <groupId>org.apache.httpcomponents</groupId>
          <artifactId>httpcore</artifactId>
        </exclusion>
        <exclusion>
          <groupId>org.apache.maven.wagon</groupId>
          <artifactId>wagon-http-shared</artifactId>
        </exclusion>
      </exclusions>
    </dependency>
    <!--  This is included in Wagon HTTP.
          We are just making the dependency explicit
          in order to ease license attribution -->
    <dependency>
      <groupId>org.jsoup</groupId>
      <artifactId>jsoup</artifactId>
      <scope>runtime</scope>
    </dependency>
    <dependency>
      <groupId>org.slf4j</groupId>
      <artifactId>jcl-over-slf4j</artifactId>
      <version>${slf4jVersion}</version>
      <scope>runtime</scope>
    </dependency>
    <dependency>
      <groupId>org.apache.maven.wagon</groupId>
      <artifactId>wagon-file</artifactId>
    </dependency>
    <dependency>
      <groupId>org.apache.maven.resolver</groupId>
      <artifactId>maven-resolver-connector-basic</artifactId>
    </dependency>
    <dependency>
      <groupId>org.apache.maven.resolver</groupId>
      <artifactId>maven-resolver-transport-wagon</artifactId>
    </dependency>
    <dependency>
      <groupId>org.apache.maven</groupId>
      <artifactId>maven-slf4j-provider</artifactId>
    </dependency>
    <dependency>
      <groupId>org.fusesource.jansi</groupId>
      <artifactId>jansi</artifactId>
    </dependency>
  </dependencies>

  <build>
    <finalName>${distributionFileName}</finalName>
    <pluginManagement>
      <plugins>
        <plugin>
          <groupId>org.apache.rat</groupId>
          <artifactId>apache-rat-plugin</artifactId>
          <configuration>
            <excludes combine.children="append">
              <exclude>src/assembly/maven/bin/m2.conf</exclude>
              <!-- these are partial scripts, resulting in mvn scripts -->
              <exclude>src/assembly/shared/init</exclude>
              <exclude>src/assembly/shared/init.cmd</exclude>
              <exclude>src/assembly/shared/mvnlauncher</exclude>
              <exclude>src/assembly/shared/mvnlauncher.cmd</exclude>
              <exclude>src/assembly/shared/mvnvalidate</exclude>
              <exclude>src/assembly/shared/mvnvalidate.cmd</exclude>
              <exclude>src/assembly/shared/run</exclude>
              <exclude>src/assembly/shared/run.cmd</exclude>
            </excludes>
          </configuration>
        </plugin>
      </plugins>
    </pluginManagement>
    <plugins>
      <plugin>
        <groupId>org.apache.maven.plugins</groupId>
        <artifactId>maven-dependency-plugin</artifactId>
        <configuration>
          <includeArtifactIds>jansi</includeArtifactIds>
          <includes>org/fusesource/jansi/internal/native/Windows/**</includes>
        </configuration>
        <executions>
          <execution>
            <id>unpack-jansi-native</id>
            <goals>
              <goal>unpack-dependencies</goal>
            </goals>
          </execution>
        </executions>
      </plugin>
      <plugin>
        <groupId>org.apache.maven.plugins</groupId>
        <artifactId>maven-compiler-plugin</artifactId>
        <executions>
          <execution>
            <id>test-compile</id>
            <goals>
              <goal>testCompile</goal>
            </goals>
          </execution>
        </executions>
      </plugin>
      <plugin>
        <groupId>org.apache.maven.plugins</groupId>
        <artifactId>maven-surefire-plugin</artifactId>
        <configuration>
          <systemProperties>
            <property>
              <name>basedir</name>
              <value>${basedir}</value>
            </property>
          </systemProperties>
        </configuration>
        <executions>
          <execution>
            <id>test</id>
            <goals>
              <goal>test</goal>
            </goals>
          </execution>
        </executions>
      </plugin>
      <plugin>
        <groupId>org.apache.maven.plugins</groupId>
        <artifactId>maven-assembly-plugin</artifactId>
        <executions>
          <execution>
            <id>create-distro-packages</id>
            <phase>package</phase>
            <goals>
              <goal>single</goal>
            </goals>
            <configuration>
              <descriptors>
                <descriptor>src/assembly/bin.xml</descriptor>
              </descriptors>
            </configuration>
          </execution>
        </executions>
      </plugin>
    </plugins>
  </build>

  <pluginRepositories>
    <pluginRepository>
      <id>apache.snapshots</id>
      <url>https://repository.apache.org/snapshots/</url>
      <snapshots>
        <enabled>true</enabled>
      </snapshots>
      <releases>
        <enabled>false</enabled>
      </releases>
    </pluginRepository>
  </pluginRepositories>

  <profiles>
    <profile>
      <id>create-distribution-in-dir</id>
      <activation>
        <property>
          <name>distributionTargetDir</name>
        </property>
      </activation>
      <build>
        <plugins>
          <plugin>
            <groupId>org.apache.maven.plugins</groupId>
            <artifactId>maven-clean-plugin</artifactId>
            <executions>
              <execution>
                <goals>
                  <goal>clean</goal>
                </goals>
                <id>clean-target-dir</id>
                <phase>prepare-package</phase>
                <configuration>
                  <excludeDefaultDirectories>true</excludeDefaultDirectories>
                  <filesets>
                    <fileset>
                      <directory>${distributionTargetDir}</directory>
                    </fileset>
                  </filesets>
                </configuration>
              </execution>
            </executions>
          </plugin>
          <plugin>
            <artifactId>maven-assembly-plugin</artifactId>
            <executions>
              <execution>
                <id>create-distribution-dir</id>
                <phase>package</phase>
                <goals>
                  <goal>single</goal>
                </goals>
                <configuration>
                  <finalName>./</finalName>
                  <appendAssemblyId>false</appendAssemblyId>
                  <attach>false</attach>
                  <outputDirectory>${distributionTargetDir}</outputDirectory>
                  <descriptors>
                    <descriptor>src/assembly/dir.xml</descriptor>
                  </descriptors>
                </configuration>
              </execution>
            </executions>
          </plugin>
        </plugins>
      </build>
    </profile>
    <profile>
      <id>apache-release</id>
      <build>
        <plugins>
          <plugin>
            <artifactId>maven-assembly-plugin</artifactId>
            <executions>
              <execution>
                <id>make-src-assembly</id>
                <phase>package</phase>
                <goals>
                  <goal>single</goal>
                </goals>
                <configuration>
                  <descriptors>
                    <descriptor>src/assembly/src.xml</descriptor>
                  </descriptors>
                  <tarLongFileMode>gnu</tarLongFileMode>
                </configuration>
              </execution>
            </executions>
          </plugin>
          <!-- calculate checksums of source release for Apache dist area -->
          <plugin>
            <groupId>net.nicoulaj.maven.plugins</groupId>
            <artifactId>checksum-maven-plugin</artifactId>
            <executions>
              <execution>
                <id>source-release-checksum</id>
                <goals>
                  <goal>files</goal>
                </goals>
              </execution>
            </executions>
            <configuration>
              <fileSets>
                <fileSet>
                  <directory>${project.build.directory}</directory>
                  <includes>
                    <include>${project.artifactId}-${project.version}-src.zip</include>
                    <include>${project.artifactId}-${project.version}-src.tar.gz</include>
                    <include>${project.artifactId}-${project.version}-bin.zip</include>
                    <include>${project.artifactId}-${project.version}-bin.tar.gz</include>
                  </includes>
                </fileSet>
              </fileSets>
              <failIfNoFiles>true</failIfNoFiles>
            </configuration>
          </plugin>
        </plugins>
      </build>
  </profile>
  <profile>
    <id>versionlessMavenDist</id>
      <build>
        <finalName>${project.artifactId}</finalName>
      </build>
    </profile>
    <profile>
      <id>versionlessMavenDist</id>
      <build>
        <finalName>${project.artifactId}</finalName>
      </build>
    </profile>
  </profiles>
</project><|MERGE_RESOLUTION|>--- conflicted
+++ resolved
@@ -25,11 +25,7 @@
   <parent>
     <groupId>org.apache.maven</groupId>
     <artifactId>maven</artifactId>
-<<<<<<< HEAD
     <version>4.0.0-alpha-1-SNAPSHOT</version>
-=======
-    <version>3.8.4-SNAPSHOT</version>
->>>>>>> 0eca9b6f
   </parent>
 
   <artifactId>apache-maven</artifactId>
@@ -336,12 +332,6 @@
           </plugin>
         </plugins>
       </build>
-  </profile>
-  <profile>
-    <id>versionlessMavenDist</id>
-      <build>
-        <finalName>${project.artifactId}</finalName>
-      </build>
     </profile>
     <profile>
       <id>versionlessMavenDist</id>
