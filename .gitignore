target/
.project
.classpath
.settings/
.svn/
bin/
# Intellij
*.ipr
*.iml
<<<<<<< HEAD
.idea
<<<<<<< HEAD
out/
=======
=======
>>>>>>> 4fdcdbd26244ff81e242054fd38cf415d92499be
>>>>>>> de40fe19

.DS_Store
/bootstrap
/dependencies.xml<|MERGE_RESOLUTION|>--- conflicted
+++ resolved
@@ -7,15 +7,8 @@
 # Intellij
 *.ipr
 *.iml
-<<<<<<< HEAD
 .idea
-<<<<<<< HEAD
 out/
-=======
-=======
->>>>>>> 4fdcdbd26244ff81e242054fd38cf415d92499be
->>>>>>> de40fe19
-
 .DS_Store
 /bootstrap
 /dependencies.xml