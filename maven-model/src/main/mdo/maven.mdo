<?xml version="1.0" encoding="UTF-8"?>

<!--
  Licensed to the Apache Software Foundation (ASF) under one
  or more contributor license agreements.  See the NOTICE file
  distributed with this work for additional information
  regarding copyright ownership.  The ASF licenses this file
  to you under the Apache License, Version 2.0 (the
  "License"); you may not use this file except in compliance
  with the License.  You may obtain a copy of the License at

  http://www.apache.org/licenses/LICENSE-2.0

  Unless required by applicable law or agreed to in writing,
  software distributed under the License is distributed on an
  "AS IS" BASIS, WITHOUT WARRANTIES OR CONDITIONS OF ANY
  KIND, either express or implied.  See the License for the
  specific language governing permissions and limitations
  under the License.
-->

<!--
  | Improvements:
  |
  | o add specification element to a field, this would be more a technical description of
  |   what is allowed in the field.
  |
  | o validators: there could be several levels of validation. Simple type validation could
  |   be done with a regex, but we need inter-field validation and rules which could be
  |   dealt with by something like drools.
  |
  | o i18n: would be good to be able to have names/descriptions/specifications
  |   in as many languages as possible. (see MNG-3626)
  |
  | o annotation mechanism so that changes to the model can be accurately tracked.
  |
  | o need to clean up all the descriptions, matching anything to the current project-descriptor.xml file and
  |   improving on that
  |
  | o use enums where appropriate (eg dependency scope)
  |
  | o a number of elements have a groupId/artifactId and sometimes version. It would be good to have them all extend one
  |   definition of these types
  |
-->
<model xmlns="http://modello.codehaus.org/MODELLO/1.0.0" xmlns:xsi="http://www.w3.org/2001/XMLSchema-instance"
  xsi:schemaLocation="http://modello.codehaus.org/MODELLO/1.0.0 http://modello.codehaus.org/xsd/modello-1.0.0.xsd"
  xml.namespace="http://maven.apache.org/POM/${version}"
  xml.schemaLocation="http://maven.apache.org/xsd/maven-${version}.xsd">
  <id>maven</id>
  <name>Maven</name>
  <description>
    <![CDATA[
    <p>This is a reference for the Maven project descriptor used in Maven.</p>
    <p>An XSD is available at:</p>
    <ul>
      <li><a href="http://maven.apache.org/xsd/maven-v3_0_0.xsd">http://maven.apache.org/xsd/maven-v3_0_0.xsd</a> for Maven 1.1.</li>
      <li><a href="http://maven.apache.org/xsd/maven-4.0.0.xsd">http://maven.apache.org/xsd/maven-4.0.0.xsd</a> for Maven 2.0.</li>
    </ul>
    ]]>
  </description>
  <defaults>
    <default>
      <key>package</key>
      <value>org.apache.maven.model</value>
    </default>
  </defaults>
  <classes>
    <class rootElement="true" xml.tagName="project">
      <name>Model</name>
      <superClass>ModelBase</superClass>
      <description>
        <![CDATA[
        The <code>&lt;project&gt;</code> element is the root of the descriptor.
        The following table lists all of the possible child elements.
        ]]>
      </description>
      <version>3.0.0+</version>
      <fields>

        <!-- ====================================================================== -->
        <!-- Model Version                                                          -->
        <!-- ====================================================================== -->

        <field>
          <name>pomVersion</name>
          <version>3.0.0</version>
          <required>true</required>
          <type>String</type>
          <description>
            <![CDATA[
            Declares to which version of project descriptor this POM conforms.
            The only valid value is <code>3</code>.
            ]]>
          </description>
        </field>
        <field>
          <name>modelVersion</name>
          <version>4.0.0</version>
          <required>true</required>
          <description>Declares to which version of project descriptor this POM conforms.</description>
          <type>String</type>
        </field>

        <!-- ====================================================================== -->
        <!-- Parent Model                                                           -->
        <!-- ====================================================================== -->

        <field xdoc.separator="blank">
          <name>extend</name>
          <version>3.0.0</version>
          <description>
            <![CDATA[
            The location of the parent project, if one exists. Values from the
            parent project will be the default for this project if they are
            left unspecified. The path may be absolute, or relative to the
            current <code>project.xml</code> file. For example,
            <code>&lt;extend&gt;${basedir}/../project.xml&lt;/extend&gt;</code>.
            ]]>
          </description>
          <type>String</type>
        </field>
        <field xdoc.separator="blank">
          <name>parent</name>
          <version>4.0.0</version>
          <description>The location of the parent project, if one exists. Values from the parent
            project will be the default for this project if they are left unspecified. The location
            is given as a group ID, artifact ID and version.</description>
          <association>
            <type>Parent</type>
          </association>
        </field>

        <!-- ====================================================================== -->
        <!-- groupId/artifactId/Version/Packaging                                   -->
        <!-- ====================================================================== -->

        <field xdoc.separator="blank">
          <name>groupId</name>
          <version>3.0.0+</version>
          <required>true</required>
          <description>
            <![CDATA[
            A universally unique identifier for a project. It is normal to
            use a fully-qualified package name to distinguish it from other
            projects with a similar name (eg. <code>org.apache.maven</code>).
            ]]>
          </description>
          <type>String</type>
        </field>
        <field>
          <name>artifactId</name>
          <version>3.0.0+</version>
          <required>true</required>
          <description>The identifier for this artifact that is unique within the group given by the
            group ID. An artifact is something that is either produced or used by a project.
            Examples of artifacts produced by Maven for a project include: JARs, source and binary
            distributions, and WARs.</description>
          <type>String</type>
        </field>
        <field>
          <name>id</name>
          <version>3.0.0</version>
          <required>true</required>
          <description>
            <![CDATA[
            <b>Deprecated</b>. When used, this sets both the <code>groupId</code>
            and <code>artifactId</code> elements if they were previously empty.
            ]]>
          </description>
          <type>String</type>
        </field>
        <field>
          <name>currentVersion</name>
          <description>The current version of the artifact produced by this project.</description>
          <version>3.0.0</version>
          <required>true</required>
          <type>String</type>
        </field>
        <field>
          <name>version</name>
          <version>4.0.0</version>
          <required>true</required>
          <description>The current version of the artifact produced by this project.</description>
          <type>String</type>
        </field>
        <field>
          <name>versions</name>
          <version>3.0.0</version>
          <description>Contains information on previous versions of the project.</description>
          <association>
            <type>Version</type>
            <multiplicity>*</multiplicity>
          </association>
        </field>
        <field>
          <name>packaging</name>
          <version>4.0.0</version>
          <description>
            <![CDATA[
            The type of artifact this project produces, for example <code>jar</code>
              <code>war</code>
              <code>ear</code>
              <code>pom</code>.
            Plugins can create their own packaging, and
            therefore their own packaging types,
            so this list does not contain all possible types.
            ]]>
          </description>
          <type>String</type>
          <defaultValue>jar</defaultValue>
        </field>

        <!-- ====================================================================== -->
        <!-- Elements which describe a project                                      -->
        <!-- ====================================================================== -->

        <field xdoc.separator="blank">
          <name>name</name>
          <version>3.0.0+</version>
          <required>true</required>
          <description>The full name of the project.</description>
          <type>String</type>
        </field>
        <field>
          <name>shortDescription</name>
          <version>3.0.0</version>
          <description>A short description of the project. The short description should be limited
            to a single line.</description>
          <type>String</type>
        </field>
        <field>
          <name>description</name>
          <version>3.0.0+</version>
          <description>A detailed description of the project, used by Maven whenever it needs to
            describe the project, such as on the web site. While this element can be specified as
            CDATA to enable the use of HTML tags within the description, it is discouraged to allow
            plain text representation. If you need to modify the index page of the generated web
            site, you are able to specify your own instead of adjusting this text.</description>
          <type>String</type>
        </field>
        <field>
          <name>url</name>
          <version>3.0.0+</version>
          <description>
            <![CDATA[
            The URL to the project's homepage.
            ]]>
          </description>
          <type>String</type>
        </field>
        <field>
          <name>siteAddress</name>
          <version>3.0.0</version>
          <description>The hostname of the web server that hosts the project's web site. This is
            used when the web site is deployed.</description>
          <type>String</type>
        </field>
        <field>
          <name>siteDirectory</name>
          <version>3.0.0</version>
          <description>The directory on the web server where the public web site for this project
            resides. This is used when the web site is deployed.</description>
          <type>String</type>
        </field>
        <field>
          <name>inceptionYear</name>
          <version>3.0.0+</version>
          <required>true</required>
          <description>The year of the project's inception, specified with 4 digits. This value is
            used when generating copyright notices as well as being informational.</description>
          <type>String</type>
        </field>
        <field>
          <name>logo</name>
          <version>3.0.0</version>
          <description>
            <![CDATA[
            The URL of the project's logo image.  This can be an URL relative
            to the base directory of the generated web site,
            (e.g., <code>/images/project-logo.png</code>) or an absolute URL
            (e.g., <code>http://my.corp/project-logo.png</code>). This is used
            when generating the project documentation.
            ]]>
          </description>
          <type>String</type>
        </field>
        <field>
          <name>organization</name>
          <version>3.0.0+</version>
          <description>This element describes various attributes of the organization to which the
            project belongs. These attributes are utilized when documentation is created (for
            copyright notices and links).</description>
          <alias>organisation</alias>
          <association>
            <type>Organization</type>
          </association>
        </field>
        <field>
          <name>licenses</name>
          <version>3.0.0+</version>
          <description>
            <![CDATA[
            This element describes all of the licenses for this project.
            Each license is described by a <code>license</code> element, which
            is then described by additional elements.
            Projects should only list the license(s) that applies to the project
            and not the licenses that apply to dependencies.
            If multiple licenses are listed, it is assumed that the user can select
            any of them, not that they must accept all.
            ]]>
          </description>
          <association>
            <type>License</type>
            <multiplicity>*</multiplicity>
          </association>
        </field>
        <field xdoc.separator="blank">
          <name>mailingLists</name>
          <version>3.0.0+</version>
          <description>Contains information about a project's mailing lists.</description>
          <association>
            <type>MailingList</type>
            <multiplicity>*</multiplicity>
          </association>
        </field>
        <field xdoc.separator="blank">
          <name>developers</name>
          <version>3.0.0+</version>
          <description>Describes the committers of a project.</description>
          <association>
            <type>Developer</type>
            <multiplicity>*</multiplicity>
          </association>
        </field>
        <field>
          <name>contributors</name>
          <version>3.0.0+</version>
          <description>Describes the contributors to a project that are not yet committers.</description>
          <association>
            <type>Contributor</type>
            <multiplicity>*</multiplicity>
          </association>
        </field>

        <!-- ====================================================================== -->
        <!-- Issue Tracking                                                         -->
        <!-- ====================================================================== -->

        <field xdoc.separator="blank">
          <name>issueTrackingUrl</name>
          <version>3.0.0</version>
          <description>The URL of the project's issue tracking system.</description>
          <type>String</type>
        </field>
        <field xdoc.separator="blank">
          <name>issueManagement</name>
          <version>4.0.0</version>
          <description>The project's issue management system information.</description>
          <association>
            <type>IssueManagement</type>
          </association>
        </field>

        <!-- ====================================================================== -->
        <!-- SCM                                                                    -->
        <!-- ====================================================================== -->

        <field xdoc.separator="blank">
          <name>branches</name>
          <version>3.0.0</version>
          <description>
            <![CDATA[
            Contains information on SCM branches of the project.
            ]]>
          </description>
          <association>
            <type>Branch</type>
            <multiplicity>*</multiplicity>
          </association>
        </field>
        <field>
          <name>repository</name>
          <version>3.0.0</version>
          <description>Specification for the SCM used by the project, such as CVS, Subversion, etc.</description>
          <association>
            <type>Repository</type>
          </association>
        </field>
        <field>
          <name>scm</name>
          <version>4.0.0</version>
          <description>Specification for the SCM used by the project, such as CVS, Subversion, etc.</description>
          <association>
            <type>Scm</type>
          </association>
        </field>

        <!-- ====================================================================== -->
        <!-- CI Management                                                          -->
        <!-- ====================================================================== -->

        <field>
          <name>gumpRepositoryId</name>
          <version>3.0.0</version>
          <description>This is the repository identifier in Gump that this project is part of.</description>
          <type>String</type>
        </field>
        <field>
          <name>ciManagement</name>
          <version>4.0.0</version>
          <description>The project's continuous integration information.</description>
          <association>
            <type>CiManagement</type>
          </association>
        </field>

        <!-- ====================================================================== -->
        <!-- Distribution Management                                                -->
        <!-- ====================================================================== -->

        <field>
          <name>distributionSite</name>
          <version>3.0.0</version>
          <description>
            <![CDATA[
            The server where the final distributions will be published. This is used when the
            distributions are deployed. If this isn't defined, the central repository is used instead as
            determined by <code>maven.repo.central</code> and <code>maven.repo.central.directory</code>.
            ]]>
          </description>
          <type>String</type>
        </field>
        <field>
          <name>distributionDirectory</name>
          <version>3.0.0</version>
          <description>The directory on the web server where the final distributions will be
            published. This is used when the distributions are deployed.</description>
          <type>String</type>
        </field>

        <!-- ====================================================================== -->
        <!-- Specific version 3                                                     -->
        <!-- ====================================================================== -->

        <field>
          <name>packageGroups</name>
          <version>3.0.0</version>
          <description>Package groups required for complete javadocs.</description>
          <association>
            <type>PackageGroup</type>
            <multiplicity>*</multiplicity>
          </association>
        </field>
        <field>
          <name>reports</name>
          <version>3.0.0</version>
          <description>
            <![CDATA[
            This element includes the specification of reports to be
            included in a Maven-generated site.  These reports will be run
            when a user executes <code>maven site</code>.  All of the
            reports will be included in the navigation bar for browsing in
            the order they are specified.
            ]]>
          </description>
          <association>
            <type>String</type>
            <multiplicity>*</multiplicity>
          </association>
        </field>
        <field>
          <name>properties</name>
          <version>3.0.0</version>
          <description>
            <![CDATA[
            Project properties that will be used by various plugins.
            The format is <code>&lt;name&gt;value&lt;/name&gt;</code>.
            ]]>
          </description>
          <type>Properties</type>
          <association xml.mapStyle="inline">
            <type>String</type>
            <multiplicity>*</multiplicity>
          </association>
        </field>
        <field xml.tagName="package">
          <name>packageName</name>
          <version>3.0.0</version>
          <type>String</type>
          <description>The Java package name of the project. This value is used when generating
            JavaDoc.</description>
        </field>

        <!-- ====================================================================== -->
        <!-- Build prerequisites                                                    -->
        <!-- ====================================================================== -->

        <field xdoc.separator="blank">
          <name>prerequisites</name>
          <version>4.0.0</version>
          <description>Describes the prerequisites in the build environment for this project.</description>
          <association>
            <type>Prerequisites</type>
          </association>
        </field>

        <!-- ====================================================================== -->
        <!-- Build                                                                  -->
        <!-- ====================================================================== -->

        <field xdoc.separator="blank">
          <name>build</name>
          <version>3.0.0+</version>
          <required>true</required>
          <description>Information required to build the project.</description>
          <association>
            <type>Build</type>
          </association>
        </field>

        <!-- ====================================================================== -->
        <!-- Profiles                                                               -->
        <!-- ====================================================================== -->

        <field xdoc.separator="blank">
          <name>profiles</name>
          <version>4.0.0</version>
          <description>A listing of project-local build profiles which will modify the build process
            when activated.</description>
          <association>
            <type>Profile</type>
            <multiplicity>*</multiplicity>
          </association>
        </field>
      </fields>
      <codeSegments>
        <codeSegment>
          <version>3.0.0</version>
          <code>
            <![CDATA[
              public void setVersion(String version)
              {
                  this.currentVersion = version;
              }

              public String getVersion()
              {
                  return currentVersion;
              }

              /* We need this because we can't use package as a field name.*/
              public void setPackage(String packageName)
              {
                  this.packageName = packageName;
              }

              public String getPackage()
              {
                  return packageName;
              }
            ]]>
          </code>
        </codeSegment>
        <codeSegment>
          <version>4.0.0</version>
          <code>
            <![CDATA[
    /**
     * The POM from which this model originated. This is transient runtime state and therefore not managed by Modello.
     */
    private java.io.File pomFile;

    /**
     * Gets the POM file from which this model originated. This can either be a {@code pom.xml} of some project being
     * built or the {@code *.pom} of some artifact being resolved from the repository.
     * 
     * @return The POM file from which this model originated or {@code null} if unknown.
     */
    public java.io.File getPomFile()
    {
        return pomFile;
    }

    public void setPomFile( java.io.File pomFile )
    {
        this.pomFile = pomFile;
    }

    /**
     * The base directory for the corresponding project (if any). This is transient runtime state and therefore not
     * managed by Modello.
     */
    private java.io.File projectDirectory;

    /**
     * Gets the base directory for the corresponding project (if any). Note that this is really a separate piece of
     * information and not necessarily equivalent to the parent directory of {@link #getPomFile()}.
     * 
     * @return The base directory for the corresponding project or {@code null} if this model does not belong to a local
     *         project but describes the metadata of some artifact from the repository.
     */
    public java.io.File getProjectDirectory()
    {
        return projectDirectory;
    }

    public void setProjectDirectory( java.io.File projectDirectory )
    {
        this.projectDirectory = projectDirectory;
    }

    /**
     * @return the model id as <code>groupId:artifactId:packaging:version</code>
     */
    public String getId()
    {
        StringBuilder id = new StringBuilder( 64 );

        id.append( ( getGroupId() == null ) ? "[inherited]" : getGroupId() );
        id.append( ":" );
        id.append( getArtifactId() );
        id.append( ":" );
        id.append( getPackaging() );
        id.append( ":" );
        id.append( ( getVersion() == null ) ? "[inherited]" : getVersion() );

<<<<<<< HEAD
          return id.toString();
      }
=======
        return id.toString();
    }
>>>>>>> 101dd853

    @Override
    public String toString()
    {
        return getId();
    }
            ]]>
          </code>
        </codeSegment>
      </codeSegments>
    </class>
    <class>
      <name>ModelBase</name>
      <version>3.0.0+</version>
      <description>
        <![CDATA[
        Base class for the <code>Model</code> and the <code>Profile</code> objects.
        ]]>
      </description>
      <fields>
        <field>
          <name>distributionManagement</name>
          <version>4.0.0</version>
          <description>Distribution information for a project that enables deployment of the site
            and artifacts to remote web servers and repositories respectively.</description>
          <association>
            <type>DistributionManagement</type>
          </association>
        </field>
        <field xdoc.separator="blank">
          <name>modules</name>
          <version>4.0.0</version>
          <description>The modules (sometimes called subprojects) to build as a part of this
            project. Each module listed is a relative path to the directory containing the module.</description>
          <association>
            <type>String</type>
            <multiplicity>*</multiplicity>
          </association>
        </field>
        <field xdoc.separator="blank">
          <name>repositories</name>
          <version>4.0.0</version>
          <description>The lists of the remote repositories for discovering dependencies and
            extensions.</description>
          <association>
            <type>Repository</type>
            <multiplicity>*</multiplicity>
          </association>
        </field>
        <field>
          <name>pluginRepositories</name>
          <version>4.0.0</version>
          <description>The lists of the remote repositories for discovering plugins for builds and
            reports.</description>
          <association>
            <type>Repository</type>
            <multiplicity>*</multiplicity>
          </association>
        </field>
        <field xdoc.separator="blank">
          <name>dependencies</name>
          <version>3.0.0+</version>
          <description>
            <![CDATA[
            This element describes all of the dependencies associated with a
            project.
            These dependencies are used to construct a classpath for your
            project during the build process. They are automatically downloaded from the
            repositories defined in this project.
            See <a href="http://maven.apache.org/guides/introduction/introduction-to-dependency-mechanism.html">the
            dependency mechanism</a> for more information.
            ]]>
          </description>
          <association>
            <type>Dependency</type>
            <multiplicity>*</multiplicity>
          </association>
        </field>
        <field xdoc.separator="blank">
          <name>reports</name>
          <version>4.0.0</version>
          <description>
            <![CDATA[
            <b>Deprecated</b>. Now ignored by Maven.
            ]]>
          </description>
          <type>DOM</type>
        </field>
        <field>
          <name>reporting</name>
          <version>4.0.0</version>
          <description>
            <![CDATA[
            This element includes the specification of report plugins to use
            to generate the reports on the Maven-generated site.
            These reports will be run when a user executes <code>mvn site</code>.
            All of the reports will be included in the navigation bar for browsing.
            ]]>
          </description>
          <association>
            <type>Reporting</type>
          </association>
        </field>
        <field xdoc.separator="blank">
          <name>dependencyManagement</name>
          <version>4.0.0</version>
          <required>false</required>
          <description>Default dependency information for projects that inherit from this one. The
            dependencies in this section are not immediately resolved. Instead, when a POM derived
            from this one declares a dependency described by a matching groupId and artifactId, the
            version and other values from this section are used for that dependency if they were not
            already specified.</description>
          <association>
            <type>DependencyManagement</type>
          </association>
        </field>
        <field xdoc.separator="blank">
          <name>properties</name>
          <version>4.0.0</version>
          <description>
            <![CDATA[
            Properties that can be used throughout the POM as a substitution, and
            are used as filters in resources if enabled.
            The format is <code>&lt;name&gt;value&lt;/name&gt;</code>.
            ]]>
          </description>
          <type>Properties</type>
          <association xml.mapStyle="inline">
            <type>String</type>
            <multiplicity>*</multiplicity>
          </association>
        </field>
      </fields>
    </class>
    <class>
      <name>Branch</name>
      <version>3.0.0</version>
      <description>Contains information on the SCM branches of the project.</description>
      <fields>
        <field>
          <name>tag</name>
          <version>3.0.0</version>
          <required>true</required>
          <description>The branch tag in the version control system (e.g. cvs) used by the project
            for the source code associated with this branch of the project.</description>
          <type>String</type>
        </field>
      </fields>
    </class>
    <class>
      <name>PluginContainer</name>
      <version>3.0.0+</version>
      <description>Contains the plugins informations for the project.</description>
      <fields>
        <field>
          <name>plugins</name>
          <version>4.0.0</version>
          <description>The list of plugins to use.</description>
          <association>
            <type>Plugin</type>
            <multiplicity>*</multiplicity>
          </association>
        </field>
      </fields>
      <codeSegments>
        <codeSegment>
          <version>4.0.0</version>
          <code>
            <![CDATA[
    java.util.Map<String, Plugin> pluginMap;

    /**
     * Reset the <code>pluginsMap</code> field to <code>null</code>
     */
    public synchronized void flushPluginMap()
    {
        this.pluginMap = null;
    }

    /**
     * @return a Map of plugins field with <code>Plugins#getKey()</code> as key
     * @see org.apache.maven.model.Plugin#getKey()
     */
    public synchronized java.util.Map<String, Plugin> getPluginsAsMap()
    {
        if ( pluginMap == null )
        {
            pluginMap = new java.util.LinkedHashMap<String, Plugin>();
            if ( plugins != null )
            {
                for ( java.util.Iterator<Plugin> it = plugins.iterator(); it.hasNext(); )
                {
                    Plugin plugin = (Plugin) it.next();
                    pluginMap.put( plugin.getKey(), plugin );
                }
            }
        }

        return pluginMap;
    }
            ]]>
          </code>
        </codeSegment>
      </codeSegments>
    </class>
    <class>
      <name>PluginConfiguration</name>
      <version>3.0.0+</version>
      <superClass>PluginContainer</superClass>
      <description>Contains the plugins management informations for the project.</description>
      <fields>
        <!-- [ jdcasey:06-Mar-2005 ] Added to handle version management, etc. for
          | plugins to be used in sub-projects. -->
        <field>
          <name>pluginManagement</name>
          <version>4.0.0</version>
          <required>false</required>
          <description>Default plugin information to be made available for reference by projects
            derived from this one. This plugin configuration will not be resolved or bound to the
            lifecycle unless referenced. Any local configuration for a given plugin will override
            the plugin's entire definition here.</description>
          <association>
            <type>PluginManagement</type>
          </association>
        </field>
      </fields>
    </class>
    <class>
      <name>BuildBase</name>
      <version>3.0.0+</version>
      <superClass>PluginConfiguration</superClass>
      <description>Generic informations for a build.</description>
      <fields>
        <field>
          <name>defaultGoal</name>
          <version>3.0.0+</version>
          <description>The default goal (or phase in Maven 2) to execute when none is specified for
            the project.</description>
          <type>String</type>
        </field>
        <field>
          <name>resources</name>
          <version>3.0.0+</version>
          <description>This element describes all of the classpath resources such as properties
            files associated with a project. These resources are often included in the final
            package.</description>
          <association>
            <type>Resource</type>
            <multiplicity>*</multiplicity>
          </association>
        </field>
        <field>
          <name>testResources</name>
          <version>4.0.0</version>
          <description>This element describes all of the classpath resources such as properties
            files associated with a project's unit tests.</description>
          <association>
            <type>Resource</type>
            <multiplicity>*</multiplicity>
          </association>
        </field>
        <field>
          <name>directory</name>
          <version>4.0.0</version>
          <description>The directory where all files generated by the build are placed.</description>
          <type>String</type>
        </field>
        <field>
          <name>finalName</name>
          <version>4.0.0</version>
          <description>
            <![CDATA[
            The filename (excluding the extension, and with no path information) that
            the produced artifact will be called.
            The default value is <code>${artifactId}-${version}</code>.
            ]]>
          </description>
          <type>String</type>
        </field>
        <field>
          <name>filters</name>
          <version>4.0.0</version>
          <description>The list of filter properties files that are used when filtering is enabled.</description>
          <association>
            <type>String</type>
            <multiplicity>*</multiplicity>
          </association>
        </field>
      </fields>
    </class>
    <class>
      <name>Build</name>
      <version>3.0.0+</version>
      <superClass>BuildBase</superClass>
      <description>
        <![CDATA[
        The <code>&lt;build&gt;</code> element contains informations required to build the project.
        ]]>
      </description>
      <fields>
        <field>
          <name>nagEmailAddress</name>
          <version>3.0.0</version>
          <description>An address to which notifications regarding the status of builds for this
            project can be sent. This is intended for use by tools which do unattended builds, for
            example those providing for continuous integration.</description>
          <type>String</type>
        </field>
        <field>
          <name>sourceDirectory</name>
          <version>3.0.0+</version>
          <required>true</required>
          <description>This element specifies a directory containing the source of the project. The
            generated build system will compile the source in this directory when the project is
            built. The path given is relative to the project descriptor.</description>
          <type>String</type>
        </field>
        <field>
          <name>scriptSourceDirectory</name>
          <version>4.0.0</version>
          <required>true</required>
          <description>This element specifies a directory containing the script sources of the
            project. This directory is meant to be different from the sourceDirectory, in that its
            contents will be copied to the output directory in most cases (since scripts are
            interpreted rather than compiled).</description>
          <type>String</type>
        </field>
        <field>
          <name>unitTestSourceDirectory</name>
          <version>3.0.0</version>
          <required>true</required>
          <description>This element specifies a directory containing the unit test source of the
            project. The generated build system will compile these directories when the project is
            being tested. The path given is relative to the project descriptor.</description>
          <type>String</type>
        </field>
        <field>
          <name>testSourceDirectory</name>
          <version>4.0.0</version>
          <required>true</required>
          <description>This element specifies a directory containing the unit test source of the
            project. The generated build system will compile these directories when the project is
            being tested. The path given is relative to the project descriptor.</description>
          <type>String</type>
        </field>
        <field>
          <name>aspectSourceDirectory</name>
          <version>3.0.0</version>
          <description>This element specifies a directory containing Aspect sources of the project.
            The generated build system will compile the Aspects in this directory when the project
            is built if Aspects have been enabled. The path given is relative to the project
            descriptor.</description>
          <type>String</type>
        </field>
        <field>
          <name>integrationUnitTestSourceDirectory</name>
          <version>3.0.0</version>
          <description>
            <![CDATA[
            This element is <b>deprecated</b> and should no longer be used.
            Initially it was used by the first Cactus plugin. Now
            the location of the Cactus test sources is defined
            through a plugin property. See the Cactus plugin
            <a href="http://jakarta.apache.org/cactus/integration/maven/properties.html">properties</a>
            page.
            ]]>
          </description>
          <type>String</type>
        </field>
        <field>
          <name>sourceModifications</name>
          <version>3.0.0</version>
          <required>true</required>
          <description>This element describes all of the sourceModifications associated with a
            project. These modifications are used to exclude or include various source depending on
            the environment the build is running in.</description>
          <association>
            <type>SourceModification</type>
            <multiplicity>*</multiplicity>
          </association>
        </field>
        <field>
          <name>unitTest</name>
          <version>3.0.0</version>
          <required>true</required>
          <description>This element specifies unit tests associated with the project.</description>
          <defaultValue>new UnitTest()</defaultValue>
          <association>
            <type>UnitTest</type>
          </association>
        </field>
        <field>
          <name>outputDirectory</name>
          <version>4.0.0</version>
          <description>The directory where compiled application classes are placed.</description>
          <type>String</type>
        </field>
        <field>
          <name>testOutputDirectory</name>
          <version>4.0.0</version>
          <description>The directory where compiled test classes are placed.</description>
          <type>String</type>
        </field>
        <field>
          <name>extensions</name>
          <version>4.0.0</version>
          <description>A set of build extensions to use from this project.</description>
          <association>
            <type>Extension</type>
            <multiplicity>*</multiplicity>
          </association>
        </field>
      </fields>
    </class>
    <class>
      <name>CiManagement</name>
      <version>4.0.0</version>
      <description>
        <![CDATA[
        The <code>&lt;CiManagement&gt;</code> element contains informations required to the
        continuous integration system of the project.
        ]]>
      </description>
      <fields>
        <field>
          <name>system</name>
          <version>4.0.0</version>
          <description>
            <![CDATA[
            The name of the continuous integration system, e.g. <code>continuum</code>.
            ]]>
          </description>
          <type>String</type>
        </field>
        <field>
          <name>url</name>
          <version>4.0.0</version>
          <description>URL for the continuous integration system used by the project if it has a web
            interface.</description>
          <type>String</type>
        </field>
        <field>
          <name>notifiers</name>
          <version>4.0.0</version>
          <description>Configuration for notifying developers/users when a build is unsuccessful,
            including user information and notification mode.</description>
          <association>
            <multiplicity>*</multiplicity>
            <type>Notifier</type>
          </association>
        </field>
      </fields>
    </class>
    <class>
      <name>Notifier</name>
      <description>Configures one method for notifying users/developers when a build breaks.</description>
      <version>4.0.0</version>
      <fields>
        <field>
          <name>type</name>
          <version>4.0.0</version>
          <defaultValue>mail</defaultValue>
          <type>String</type>
          <description>The mechanism used to deliver notifications.</description>
        </field>
        <field>
          <name>sendOnError</name>
          <version>4.0.0</version>
          <defaultValue>true</defaultValue>
          <type>boolean</type>
          <description>Whether to send notifications on error.</description>
        </field>
        <field>
          <name>sendOnFailure</name>
          <version>4.0.0</version>
          <defaultValue>true</defaultValue>
          <type>boolean</type>
          <description>Whether to send notifications on failure.</description>
        </field>
        <field>
          <name>sendOnSuccess</name>
          <version>4.0.0</version>
          <defaultValue>true</defaultValue>
          <type>boolean</type>
          <description>Whether to send notifications on success.</description>
        </field>
        <field>
          <name>sendOnWarning</name>
          <version>4.0.0</version>
          <defaultValue>true</defaultValue>
          <type>boolean</type>
          <description>Whether to send notifications on warning.</description>
        </field>
        <!-- TODO: Remove it after continuum alpha-3 release -->
        <field>
          <name>address</name>
          <version>4.0.0</version>
          <type>String</type>
          <description>
            <![CDATA[
            <b>Deprecated</b>. Where to send the notification to - eg email address.
            ]]>
          </description>
        </field>
        <field>
          <name>configuration</name>
          <description>Extended configuration specific to this notifier goes here.</description>
          <type>Properties</type>
          <association xml.mapStyle="inline">
            <type>String</type>
            <multiplicity>*</multiplicity>
          </association>
        </field>
      </fields>
    </class>
    <class>
      <name>Contributor</name>
      <description>Description of a person who has contributed to the project, but who does not have
        commit privileges. Usually, these contributions come in the form of patches submitted.</description>
      <version>3.0.0+</version>
      <fields>
        <field>
          <name>name</name>
          <version>3.0.0+</version>
          <description>The full name of the contributor.</description>
          <type>String</type>
        </field>
        <field>
          <name>email</name>
          <version>3.0.0+</version>
          <description>The email address of the contributor.</description>
          <type>String</type>
        </field>
        <field>
          <name>url</name>
          <version>3.0.0+</version>
          <description>The URL for the homepage of the contributor.</description>
          <type>String</type>
        </field>
        <!-- TODO: should this just be a single Organization element -->
        <field>
          <name>organization</name>
          <alias>organisation</alias>
          <version>3.0.0+</version>
          <description>The organization to which the contributor belongs.</description>
          <type>String</type>
        </field>
        <field>
          <name>organizationUrl</name>
          <alias>organisationUrl</alias>
          <version>3.0.0+</version>
          <description>The URL of the organization.</description>
          <type>String</type>
        </field>
        <field>
          <name>roles</name>
          <version>3.0.0+</version>
          <description>
            <![CDATA[
            The roles the contributor plays in the project. Each role is described by a
            <code>role</code> element, the body of which is a role name. This can also be used to
            describe the contribution.
            ]]>
          </description>
          <association>
            <type>String</type>
            <multiplicity>*</multiplicity>
          </association>
        </field>
        <field>
          <name>timezone</name>
          <version>3.0.0+</version>
          <description>The timezone the contributor is in. This is a number in the range -11 to 12.</description>
          <type>String</type>
        </field>
        <field>
          <name>properties</name>
          <version>3.0.0+</version>
          <description>Properties about the contributor, such as an instant messenger handle.</description>
          <type>Properties</type>
          <association xml.mapStyle="inline">
            <type>String</type>
            <multiplicity>*</multiplicity>
          </association>
        </field>
      </fields>
    </class>
    <class>
      <name>Dependency</name>
      <version>3.0.0+</version>
      <description>
        <![CDATA[
        The <code>&lt;dependency&gt;</code> element contains information about a dependency
        of the project.
        ]]>
      </description>
      <fields>
        <field>
          <name>id</name>
          <version>3.0.0</version>
          <required>true</required>
          <description>
            <![CDATA[
            <b>Deprecated</b>. Please use <code>groupId</code> and
            <code>artifactId</code> together instead.
            ]]>
          </description>
          <type>String</type>
        </field>
        <field>
          <name>groupId</name>
          <version>3.0.0+</version>
          <required>true</required>
          <description>
            <![CDATA[
            The project group that produced the dependency, e.g.
            <code>org.apache.maven</code>.
            ]]>
          </description>
          <type>String</type>
        </field>
        <field>
          <name>artifactId</name>
          <version>3.0.0+</version>
          <required>true</required>
          <description>
            <![CDATA[
            The unique id for an artifact produced by the project group, e.g.
            <code>maven-artifact</code>.
            ]]>
          </description>
          <type>String</type>
        </field>
        <field>
          <name>version</name>
          <version>3.0.0+</version>
          <description>
            <![CDATA[
            The version of the dependency, e.g. <code>3.2.1</code>. In Maven 2, this can also be
            specified as a range of versions.
            ]]>
          </description>
          <type>String</type>
        </field>
        <field>
          <name>url</name>
          <version>3.0.0</version>
          <description>This url will be provided to the user if the jar file cannot be downloaded
            from the central repository.</description>
          <type>String</type>
        </field>
        <field>
          <name>jar</name>
          <version>3.0.0</version>
          <description>Literal name of the artifact in the repository. Used to override the
            calculated artifact name.</description>
          <type>String</type>
        </field>
        <field>
          <name>type</name>
          <version>3.0.0</version>
          <description>
            <![CDATA[
            The type of dependency. This defaults to <code>jar</code>. While it
            usually represents the extension on the filename of the dependency,
            that is not always the case.
            Some examples are <code>jar</code>, <code>war</code>, and <code>plugin</code>.
            A dependency of type <code>plugin</code> is loaded as a Maven plugin and
            not added to the project build classpath.
            ]]>
          </description>
          <type>String</type>
          <defaultValue>jar</defaultValue>
        </field>
        <field>
          <name>type</name>
          <version>4.0.0</version>
          <description>
            <![CDATA[
            The type of dependency. This defaults to <code>jar</code>. While it
            usually represents the extension on the filename of the dependency,
            that is not always the case. A type can be mapped to a different
            extension and a classifier.
            The type often correspongs to the packaging used, though this is also
            not always the case.
            Some examples are <code>jar</code>, <code>war</code>, <code>ejb-client</code>
            and <code>test-jar</code>.
            New types can be defined by plugins that set
            <code>extensions</code> to <code>true</code>, so this is not a complete list.
            ]]>
          </description>
          <type>String</type>
          <defaultValue>jar</defaultValue>
        </field>
        <field>
          <name>classifier</name>
          <version>4.0.0</version>
          <description>
            <![CDATA[
            The classifier of the dependency. This allows distinguishing two artifacts
            that belong to the same POM but were built differently, and is appended to
            the filename after the version. For example, <code>jdk14</code> and <code>jdk15</code>.
            ]]>
          </description>
          <type>String</type>
          <required>false</required>
        </field>
        <field>
          <name>properties</name>
          <version>3.0.0</version>
          <description>
            <![CDATA[
            Properties about the dependency. Various plugins allow you to
            mark dependencies with properties. For example the war plugin looks for a
            <code>war.bundle</code> property, and if found will include the
            dependency in <code>WEB-INF/lib</code>.
            ]]>
          </description>
          <type>Properties</type>
          <association xml.mapStyle="inline">
            <type>String</type>
            <multiplicity>*</multiplicity>
          </association>
        </field>
        <field>
          <name>scope</name>
          <version>4.0.0</version>
          <description>
            <![CDATA[
            The scope of the dependency - <code>compile</code>, <code>runtime</code>,
            <code>test</code>, <code>system</code>, and <code>provided</code>. Used to
            calculate the various classpaths used for compilation, testing, and so on.
            It also assists in determining which artifacts to include in a distribution of
            this project. For more information, see
            <a href="http://maven.apache.org/guides/introduction/introduction-to-dependency-mechanism.html">the
            dependency mechanism</a>.
            ]]>
          </description>
          <type>String</type>
          <!-- This default has to be enforced at the maven-artifact layer, to allow
            | injection of defaults from <dependencyManagement/>.
            | TODO: how can we document it?
            |-->
          <!-- defaultValue>compile</defaultValue -->
        </field>
        <field>
          <name>systemPath</name>
          <version>4.0.0</version>
          <description>
            <![CDATA[
            FOR SYSTEM SCOPE ONLY. Note that use of this property is <b>discouraged</b>
            and may be replaced in later versions. This specifies the path on the filesystem
            for this dependency.
            Requires an absolute path for the value, not relative.
            Use a property that gives the machine specific absolute path,
            e.g. <code>${java.home}</code>.
            ]]>
          </description>
          <type>String</type>
        </field>
        <field>
          <name>exclusions</name>
          <version>4.0.0</version>
          <description>Lists a set of artifacts that should be excluded from this dependency's
            artifact list when it comes to calculating transitive dependencies.</description>
          <association>
            <type>Exclusion</type>
            <multiplicity>*</multiplicity>
          </association>
        </field>
        <field>
          <name>optional</name>
          <version>4.0.0</version>
          <description>
            <![CDATA[
            Indicates the dependency is optional for use of this library. While the
            version of the dependency will be taken into account for dependency calculation if the
            library is used elsewhere, it will not be passed on transitively. Note: While the type
            of this field is <code>String</code> for technical reasons, the semantic type is actually
            <code>Boolean</code>. Default value is <code>false</code>.
            ]]>
          </description>
          <type>String</type>
        </field>
      </fields>
      <codeSegments>
        <codeSegment>
          <version>3.0.0</version>
          <code>
            <![CDATA[
    /**
     * @see java.lang.Object#toString()
     */
    public String toString()
    {
        return groupId + "/" + type + "s:" + artifactId + "-" + version;
    }
            ]]>
          </code>
        </codeSegment>
        <codeSegment>
          <version>4.0.0</version>
          <code>
            <![CDATA[
    public boolean isOptional()
    {
        return ( optional != null ) ? Boolean.parseBoolean( optional ) : false;
    }

    public void setOptional( boolean optional )
    {
        this.optional = String.valueOf( optional );
    }

    /**
     * @see java.lang.Object#toString()
     */
    public String toString()
    {
        return "Dependency {groupId=" + groupId + ", artifactId=" + artifactId + ", version=" + version + ", type=" + type + "}";
    }
            ]]>
          </code>
        </codeSegment>
        <codeSegment>
          <version>4.0.0</version>
          <code>
            <![CDATA[
    /**
     * @return the management key as <code>groupId:artifactId:type</code>
     */
    public String getManagementKey()
    {
        return groupId + ":" + artifactId + ":" + type + ( classifier != null ? ":" + classifier : "" );
    }
            ]]>
          </code>
        </codeSegment>
        <codeSegment>
          <version>3.0.0</version>
          <code>
            <![CDATA[
    /**
     * @return the key as <code>id:type</code>
     */
    public String getKey()
    {
        return getId() + ":" + getType();
    }

    /**
     * @return the groupId as artifact directory
     */
    public String getArtifactDirectory()
    {
        return getGroupId();
    }

    /**
     * @return the artifact name as <code>artifactId-version.extension</code> if &lt;jar/&gt; not set
     */
    public String getArtifact()
    {
        // If the jar name has been explicty set then use that. This
        // is when the <jar/> element is explicity used in the POM.
        if ( getJar() != null)
        {
            return getJar();
        }

        String artifact;

        if ("ejb-client".equals(getType())) {
          artifact = getArtifactId() + "-" + getVersion() + "-client." + getExtension();
        } else {
          artifact = getArtifactId() + "-" + getVersion() + "." + getExtension();
        }

        return artifact;
    }

    public String getTypeDirectory()
    {
        String path;
        if (getType().equals("ejb-client")) {
            path = "ejbs";
        } else {
            path = getType() + "s";
        }

        return path;
    }

    public String getExtension()
    {
        if ("ejb".equals(getType()) || "ejb-client".equals(getType()) || "plugin".equals(getType()) || "aspect".equals(getType()) || "uberjar".equals(getType())) return "jar";
        return getType();
    }

    public boolean isAddedToClasspath()
    {
        return ("jar".equals(getType()) || "ejb".equals(getType()) || "ejb-client".equals(getType()) || "sar".equals(getType()));
    }

    public boolean isPlugin()
    {
        return ("plugin".equals(getType()));
    }

    public String getProperty( String property )
    {
        return getProperties().getProperty( property );
    }

    /**
     * @see java.lang.Object#equals(java.lang.Object)
     */
    public boolean equals( Object o )
    {
        if ( this == o )
        {
            return true;
        }

        if ( !( o instanceof Dependency ) )
        {
            return false;
        }

        Dependency d  = (Dependency) o;
        return getId().equals( d.getId() );
    }

    /**
     * @see java.lang.Object#hashCode()
     */
    public int hashCode()
    {
        return getId().hashCode();
    }
            ]]>
          </code>
        </codeSegment>
      </codeSegments>
    </class>
    <class>
      <superClass>Contributor</superClass>
      <name>Developer</name>
      <description>Information about one of the committers on this project.</description>
      <version>3.0.0+</version>
      <fields>
        <field>
          <name>id</name>
          <version>3.0.0+</version>
          <description>The unique ID of the developer in the SCM.</description>
          <type>String</type>
        </field>
      </fields>
    </class>
    <class>
      <name>Exclusion</name>
      <version>4.0.0</version>
      <description>
        <![CDATA[
        The <code>&lt;exclusion&gt;</code> element contains informations required to exclude
        an artifact to the project.
        ]]>
      </description>
      <fields>
        <field>
          <name>artifactId</name>
          <version>4.0.0</version>
          <description>The artifact ID of the project to exclude.</description>
          <type>String</type>
          <required>true</required>
        </field>
        <field>
          <name>groupId</name>
          <version>4.0.0</version>
          <description>The group ID of the project to exclude.</description>
          <type>String</type>
          <required>true</required>
        </field>
      </fields>
    </class>
    <class>
      <name>IssueManagement</name>
      <description>Information about the issue tracking (or bug tracking) system used to manage this
        project.</description>
      <version>4.0.0</version>
      <fields>
        <field>
          <name>system</name>
          <version>4.0.0</version>
          <description>The name of the issue management system, e.g. Bugzilla</description>
          <type>String</type>
        </field>
        <field>
          <name>url</name>
          <version>4.0.0</version>
          <description>URL for the issue management system used by the project.</description>
          <type>String</type>
        </field>
      </fields>
    </class>
    <class>
      <name>DistributionManagement</name>
      <version>4.0.0</version>
      <description>This elements describes all that pertains to distribution for a project. It is
        primarily used for deployment of artifacts and the site produced by the build.</description>
      <fields>
        <field>
          <name>repository</name>
          <version>4.0.0</version>
          <description>Information needed to deploy the artifacts generated by the project to a
            remote repository.</description>
          <association>
            <type>DeploymentRepository</type>
          </association>
        </field>
        <field>
          <name>snapshotRepository</name>
          <version>4.0.0</version>
          <description>
            <![CDATA[
            Where to deploy snapshots of artifacts to. If not given, it defaults to the
            <code>repository</code> element.
            ]]>
          </description>
          <association>
            <type>DeploymentRepository</type>
          </association>
        </field>
        <field>
          <name>site</name>
          <description>Information needed for deploying the web site of the project.</description>
          <version>4.0.0</version>
          <association>
            <type>Site</type>
          </association>
        </field>
        <field>
          <name>downloadUrl</name>
          <version>4.0.0+</version>
          <description>
            <![CDATA[
            The URL of the project's download page. If not given users will be
            referred to the homepage given by <code>url</code>.
            This is given to assist in locating artifacts that are not in the repository due to
            licensing restrictions.
            ]]>
          </description>
          <type>String</type>
        </field>
        <field>
          <name>relocation</name>
          <version>4.0.0</version>
          <description>Relocation information of the artifact if it has been moved to a new group ID
            and/or artifact ID.</description>
          <association>
            <type>Relocation</type>
          </association>
        </field>
        <field>
          <name>status</name>
          <version>4.0.0</version>
          <description>
            <![CDATA[
            Gives the status of this artifact in the remote repository.
            This must not be set in your local project, as it is updated by
            tools placing it in the reposiory. Valid values are: <code>none</code> (default),
            <code>converted</code> (repository manager converted this from an Maven 1 POM),
            <code>partner</code>
            (directly synced from a partner Maven 2 repository), <code>deployed</code> (was deployed from a Maven 2
            instance), <code>verified</code> (has been hand verified as correct and final).
            ]]>
          </description>
          <required>false</required>
          <type>String</type>
        </field>
      </fields>
    </class>
    <class>
      <name>License</name>
      <description>Describes the licenses for this project. This is used to generate the license
        page of the project's web site, as well as being taken into consideration in other reporting
        and validation. The licenses listed for the project are that of the project itself, and not
        of dependencies.</description>
      <version>3.0.0+</version>
      <fields>
        <field>
          <name>name</name>
          <version>3.0.0+</version>
          <description>The full legal name of the license.</description>
          <type>String</type>
        </field>
        <field>
          <name>url</name>
          <version>3.0.0+</version>
          <description>The official url for the license text.</description>
          <type>String</type>
        </field>
        <field>
          <name>distribution</name>
          <version>3.0.0+</version>
          <description>
            <![CDATA[
            The primary method by which this project may be distributed.
            <dl>
              <dt>repo</dt>
              <dd>may be downloaded from the Maven repository</dd>
              <dt>manual</dt>
              <dd>user must manually download and install the dependency.</dd>
            </dl>
            ]]>
          </description>
          <type>String</type>
        </field>
        <field>
          <name>comments</name>
          <description>Addendum information pertaining to this license.</description>
          <version>3.0.0+</version>
          <type>String</type>
        </field>
      </fields>
    </class>
    <class>
      <name>MailingList</name>
      <version>3.0.0+</version>
      <description>This element describes all of the mailing lists associated with a project. The
        auto-generated site references this information.</description>
      <fields>
        <field>
          <name>name</name>
          <version>3.0.0+</version>
          <description>
            <![CDATA[
            The name of the mailing list.
            ]]>
          </description>
          <type>String</type>
        </field>
        <field>
          <name>subscribe</name>
          <version>3.0.0+</version>
          <description>
            <![CDATA[
            The email address or link that can be used to subscribe to
            the mailing list.  If this is an email address, a
            <code>mailto:</code> link will automatically be created
            when the documentation is created.
            ]]>
          </description>
          <type>String</type>
        </field>
        <field>
          <name>unsubscribe</name>
          <version>3.0.0+</version>
          <description>
            <![CDATA[
            The email address or link that can be used to unsubscribe to
            the mailing list.  If this is an email address, a
            <code>mailto:</code> link will automatically be created
            when the documentation is created.
            ]]>
          </description>
          <type>String</type>
        </field>
        <field>
          <name>post</name>
          <version>3.0.0+</version>
          <description>
            <![CDATA[
            The email address or link that can be used to post to
            the mailing list.  If this is an email address, a
            <code>mailto:</code> link will automatically be created
            when the documentation is created.
            ]]>
          </description>
          <type>String</type>
        </field>
        <field>
          <name>archive</name>
          <version>3.0.0+</version>
          <description>The link to a URL where you can browse the mailing list archive.</description>
          <type>String</type>
        </field>
        <field>
          <name>otherArchives</name>
          <version>3.0.0+</version>
          <description>The link to alternate URLs where you can browse the list archive.</description>
          <association>
            <type>String</type>
            <multiplicity>*</multiplicity>
          </association>
        </field>
      </fields>
      <comment>We could probably have a specific element for a dev mailing list for things like CI,
        and maybe even a specific element for the user and scm mailing lists. Then leave the more
        lose structure for any other type of mailing list.</comment>
    </class>
    <class>
      <name>Organization</name>
      <description>Specifies the organization that produces this project.</description>
      <version>3.0.0+</version>
      <fields>
        <field>
          <name>name</name>
          <version>3.0.0+</version>
          <description>The full name of the organization.</description>
          <type>String</type>
        </field>
        <field>
          <name>url</name>
          <version>3.0.0+</version>
          <description>The URL to the organization's home page.</description>
          <type>String</type>
        </field>
        <field>
          <name>logo</name>
          <version>3.0.0</version>
          <description>
            <![CDATA[
            The URL to the organization's logo image.  This can be an URL relative
            to the base directory of the generated web site,
            (e.g., <code>/images/org-logo.png</code>) or an absolute URL
            (e.g., <code>http://my.corp/logo.png</code>).  This value is used
            when generating the project documentation.
            ]]>
          </description>
          <type>String</type>
        </field>
      </fields>
    </class>
    <class>
      <name>PackageGroup</name>
      <version>3.0.0</version>
      <description>A JavaDoc package group.</description>
      <fields>
        <field>
          <name>title</name>
          <version>3.0.0</version>
          <description>The title to use for the package group.</description>
          <type>String</type>
        </field>
        <field>
          <name>packages</name>
          <version>3.0.0</version>
          <description>The packages in the group</description>
          <type>String</type>
        </field>
      </fields>
    </class>
    <class>
      <name>PatternSet</name>
      <version>3.0.0+</version>
      <description>Definition of include or exclude patterns.</description>
      <fields>
        <field>
          <name>includes</name>
          <version>3.0.0+</version>
          <description>
            <![CDATA[
            A list of patterns to include, e.g. <code>**&#47;*.xml</code>.
            ]]>
          </description>
          <association>
            <type>String</type>
            <multiplicity>*</multiplicity>
          </association>
        </field>
        <field>
          <name>excludes</name>
          <version>3.0.0+</version>
          <description>
            <![CDATA[
            A list of patterns to exclude, e.g. <code>**&#47;*.xml</code>
            ]]>
          </description>
          <association>
            <type>String</type>
            <multiplicity>*</multiplicity>
          </association>
        </field>
      </fields>
      <codeSegments>
        <codeSegment>
          <version>4.0.0</version>
          <code>
            <![CDATA[
    /**
     * @see java.lang.Object#toString()
     */
    public String toString()
    {
        StringBuilder sb = new StringBuilder( 128 );

        sb.append("PatternSet [includes: {");
        for (java.util.Iterator i = getIncludes().iterator(); i.hasNext(); )
        {
            String str = (String) i.next();
            sb.append(str).append(", ");
        }
        if (sb.substring(sb.length() - 2).equals(", ")) sb.delete(sb.length() - 2, sb.length());

        sb.append("}, excludes: {");
        for (java.util.Iterator i = getExcludes().iterator(); i.hasNext(); )
        {
            String str = (String) i.next();
            sb.append(str).append(", ");
        }
        if (sb.substring(sb.length() - 2).equals(", ")) sb.delete(sb.length() - 2, sb.length());

        sb.append("}]");
        return sb.toString();
    }
            ]]>
          </code>
        </codeSegment>
      </codeSegments>
    </class>
    <class>
      <name>Parent</name>
      <version>4.0.0</version>
      <description>
        <![CDATA[
        The <code>&lt;parent&gt;</code> element contains informations required to the parent project.
        ]]>
      </description>
      <fields>
        <field>
          <name>artifactId</name>
          <version>4.0.0</version>
          <description>The artifact id of the parent project to inherit from.</description>
          <required>true</required>
          <type>String</type>
        </field>
        <field>
          <name>groupId</name>
          <version>4.0.0</version>
          <description>The group id of the parent project to inherit from.</description>
          <required>true</required>
          <type>String</type>
        </field>
        <field>
          <name>version</name>
          <version>4.0.0</version>
          <description>The version of the parent project to inherit.</description>
          <type>String</type>
        </field>
        <field>
          <name>relativePath</name>
          <version>4.0.0</version>
          <description>
            <![CDATA[
            The relative path of the parent <code>pom.xml</code> file within the check out.
            The default value is <code>../pom.xml</code>.
            Maven looks for the parent pom first in the reactor of currently building projects, then in this location on
            the filesystem, then the local repository, and lastly in the remote repo.
            <code>relativePath</code> allows you to select a different location,
            for example when your structure is flat, or deeper without an intermediate parent pom.
            However, the group ID, artifact ID and version are still required,
            and must match the file in the location given or it will revert to the repository for the POM.
            This feature is only for enhancing the development in a local checkout of that project.
            ]]>
          </description>
          <type>String</type>
          <defaultValue>../pom.xml</defaultValue>
        </field>
      </fields>
      <codeSegments>
        <codeSegment>
          <version>4.0.0</version>
          <code>
            <![CDATA[
    /**
     * @return the id as <code>groupId:artifactId:version</code>
     */
    public String getId()
    {
        StringBuilder id = new StringBuilder( 64 );

        id.append( getGroupId() );
        id.append( ":" );
        id.append( getArtifactId() );
        id.append( ":" );
        id.append( "pom" );
        id.append( ":" );
        id.append( getVersion() );

        return id.toString();
    }
            ]]>
          </code>
        </codeSegment>
      </codeSegments>

    </class>
    <class>
      <name>Repository</name>
      <version>3.0.0</version>
      <description>
        <![CDATA[
        The <code>&lt;repository&gt;</code> element contains informations required to a repository
        used by the project.
        ]]>
      </description>
      <fields>
        <field>
          <name>connection</name>
          <version>3.0.0</version>
          <description>
            <![CDATA[
            The source control management system URL
            that describes the repository and how to connect to the
            repository. For more information, see the
            <a href="http://maven.apache.org/scm/scm-url-format.html">URL format</a>
            and <a href="http://maven.apache.org/scm/scms-overview.html">list of supported SCMs</a>.
            This connection is read-only.
            ]]>
          </description>
          <type>String</type>
        </field>
        <field>
          <name>developerConnection</name>
          <version>3.0.0</version>
          <description>
            <![CDATA[
            Just like <code>connection</code>, but for developers, i.e. this scm connection
            will not be read only.
            ]]>
          </description>
          <type>String</type>
        </field>
        <field>
          <name>url</name>
          <version>3.0.0</version>
          <description>The URL to the project's browsable SCM repository, such as ViewVC or Fisheye.</description>
          <type>String</type>
        </field>
      </fields>
    </class>
    <class>
      <name>Scm</name>
      <version>4.0.0</version>
      <description>
        <![CDATA[
        The <code>&lt;scm&gt;</code> element contains informations required to the SCM
        (Source Control Management) of the project.
        ]]>
      </description>
      <fields>
        <field>
          <name>connection</name>
          <version>4.0.0</version>
          <description>
            <![CDATA[
            The source control management system URL
            that describes the repository and how to connect to the
            repository. For more information, see the
            <a href="http://maven.apache.org/scm/scm-url-format.html">URL format</a>
            and <a href="http://maven.apache.org/scm/scms-overview.html">list of supported SCMs</a>.
            This connection is read-only.
            ]]>
          </description>
          <type>String</type>
        </field>
        <field>
          <name>developerConnection</name>
          <version>4.0.0</version>
          <description>
            <![CDATA[
            Just like <code>connection</code>, but for developers, i.e. this scm connection
            will not be read only.
            ]]>
          </description>
          <type>String</type>
        </field>
        <field>
          <name>tag</name>
          <version>4.0.0</version>
          <description>The tag of current code. By default, it's set to HEAD during development.</description>
          <type>String</type>
          <defaultValue>HEAD</defaultValue>
        </field>
        <field>
          <name>url</name>
          <version>4.0.0</version>
          <description>The URL to the project's browsable SCM repository, such as ViewVC or Fisheye.</description>
          <type>String</type>
        </field>
      </fields>
    </class>
    <class>
      <name>FileSet</name>
      <version>3.0.0+</version>
      <superClass>PatternSet</superClass>
      <description>A PatternSet for files.</description>
      <fields>
        <field>
          <name>directory</name>
          <version>3.0.0+</version>
          <description>Describe the directory where the resources are stored. The path is relative
            to the POM.</description>
          <type>String</type>
        </field>
      </fields>
      <codeSegments>
        <codeSegment>
          <version>4.0.0</version>
          <code>
            <![CDATA[
    /**
     * @see java.lang.Object#toString()
     */
    public String toString()
    {
        return "FileSet {directory: " + getDirectory() + ", " + super.toString() + "}";
    }
            ]]>
          </code>
        </codeSegment>
      </codeSegments>
    </class>
    <class>
      <name>Resource</name>
      <description>This element describes all of the classpath resources associated with a project
        or unit tests.</description>
      <version>3.0.0+</version>
      <superClass>FileSet</superClass>
      <fields>
        <field>
          <name>targetPath</name>
          <version>3.0.0+</version>
          <description>
            <![CDATA[
            Describe the resource target path. The path is relative to the target/classes
            directory (i.e. <code>${project.build.outputDirectory}</code>).
            For example, if you want that resource to appear in a specific package
            (<code>org.apache.maven.messages</code>), you must specify this
            element with this value: <code>org/apache/maven/messages</code>.
            This is not required if you simply put the resources in that directory
            structure at the source, however.
            ]]>
          </description>
          <type>String</type>
        </field>
        <field xml.tagName="filtering">
          <name>filteringValue</name>
          <version>3.0.0+</version>
          <description>
            <![CDATA[
            Whether resources are filtered to replace tokens with parameterised values or not.
            The values are taken from the <code>properties</code> element and from the
            properties in the files listed in the <code>filters</code> element. Note: While the type
            of this field is <code>String</code> for technical reasons, the semantic type is actually
            <code>Boolean</code>. Default value is <code>false</code>.
            ]]>
          </description>
          <type>String</type>
        </field>
        <field>
          <name>mergeId</name>
          <version>4.0.0+</version>
          <description>
            <![CDATA[
            FOR INTERNAL USE ONLY. This is a unique identifier assigned to each
            resource to allow Maven to merge changes to this resource that take
            place during the execution of a plugin. This field must be managed
            by the generated parser and formatter classes in order to allow it
            to survive model interpolation.
            ]]>
          </description>
          <type>String</type>
        </field>
      </fields>
      <codeSegments>
        <codeSegment>
          <version>4.0.0</version>
          <code>
            <![CDATA[
    private static int mergeIdCounter = 0;

    public void initMergeId()
    {
        if ( getMergeId() == null )
        {
            setMergeId( "resource-" + (mergeIdCounter++) );
        }
    }
    
    public boolean isFiltering()
    {
<<<<<<< HEAD
        return filteringValue != null ? (new Boolean(filteringValue)).booleanValue() : false;
=======
        return ( filtering != null ) ? Boolean.parseBoolean( filtering ) : false;
>>>>>>> 101dd853
    }

    public void setFiltering( boolean filtering )
    {
<<<<<<< HEAD
        filteringValue = String.valueOf(filtering);
=======
        this.filtering = String.valueOf( filtering );
>>>>>>> 101dd853
    }  
    
    /**
     * @see java.lang.Object#toString()
     */
    public String toString()
    {
        return "Resource {targetPath: " + getTargetPath() + ", filtering: " + isFiltering() + ", " + super.toString() + "}";
    }
            ]]>
          </code>
        </codeSegment>
      </codeSegments>
    </class>
    <class>
      <name>SourceModification</name>
      <description>This element describes all of the source modifications associated with a project.
        These modifications are used to exclude or include various source depending on the
        environment the build is running in.</description>
      <version>3.0.0</version>
      <superClass>FileSet</superClass>
      <fields>
        <field>
          <name>className</name>
          <version>3.0.0</version>
          <description>
            <![CDATA[
            If the class with this name can <b>not</b> be
            loaded, then the includes and excludes specified below
            will be applied to the contents of the <code>sourceDirectory</code>.
            ]]>
          </description>
          <type>String</type>
        </field>
        <field>
          <name>property</name>
          <version>3.0.0</version>
          <description>
            <![CDATA[
            If the property with this name is <b>not</b> set,
            then the includes and excludes specified below
            will be applied to the contents of the <code>sourceDirectory</code>.
            ]]>
          </description>
          <type>String</type>
        </field>
      </fields>
    </class>
    <class>
      <name>UnitTest</name>
      <version>3.0.0</version>
      <superClass>PatternSet</superClass>
      <description>A PatternSet for unit tests.</description>
      <fields>
        <field>
          <name>resources</name>
          <version>3.0.0</version>
          <description>The classpath resources to use when executing the unit tests.</description>
          <association>
            <type>Resource</type>
            <multiplicity>*</multiplicity>
          </association>
        </field>
      </fields>
    </class>
    <class>
      <name>Version</name>
      <version>3.0.0</version>
      <description>
        <![CDATA[
        This element describes each of the previous versions of the
        project. Each version is described by a <code>version</code>
        element
        ]]>
      </description>
      <fields>
        <field>
          <name>name</name>
          <version>3.0.0</version>
          <description>
            <![CDATA[
            The external version number under which this release was distributed. Examples include:
            <code>1.0</code>,
            <code>1.1-alpha1</code>,
            <code>1.2-beta</code>,
            <code>1.3.2</code> etc.
            ]]>
          </description>
          <type>String</type>
        </field>
        <field>
          <name>tag</name>
          <version>3.0.0</version>
          <description>The name given in the SCM (e.g. CVS) used by the project for the source code
            associated with this version of the project.</description>
          <type>String</type>
        </field>
        <field>
          <name>id</name>
          <version>3.0.0</version>
          <description>A unique identifier for a version. This is usually identical to the name.</description>
          <type>String</type>
        </field>
      </fields>
      <codeSegments>
        <codeSegment>
          <version>3.0.0</version>
          <code>
            <![CDATA[
    /**
     * @see java.lang.Object#toString()
     */
    public String toString()
    {
        return getId();
    }
            ]]>
          </code>
        </codeSegment>
      </codeSegments>
    </class>

    <class>
      <name>RepositoryBase</name>
      <version>4.0.0</version>
      <description>A repository contains the information needed for establishing connections with
        remote repository.</description>
      <fields>
        <field>
          <name>id</name>
          <version>4.0.0</version>
          <required>true</required>
          <description>
            <![CDATA[
            A unique identifier for a repository. This is used to match the repository
            to configuration in the <code>settings.xml</code> file, for example.
            ]]>
          </description>
          <type>String</type>
        </field>
        <field>
          <name>name</name>
          <version>4.0.0</version>
          <description>Human readable name of the repository.</description>
          <type>String</type>
        </field>
        <field>
          <name>url</name>
          <version>4.0.0</version>
          <required>true</required>
          <description>
            <![CDATA[
            The url of the repository, in the form <code>protocol://hostname/path</code>.
            ]]>
          </description>
          <type>String</type>
        </field>
        <field>
          <name>layout</name>
          <version>4.0.0</version>
          <description>
            <![CDATA[
            The type of layout this repository uses for locating and storing artifacts -
            can be <code>legacy</code> or <code>default</code>.
            ]]>
          </description>
          <type>String</type>
          <defaultValue>default</defaultValue>
        </field>
      </fields>
      <codeSegments>
        <codeSegment>
          <version>4.0.0</version>
          <code>
            <![CDATA[
    /**
     * @see java.lang.Object#equals(java.lang.Object)
     */
    public boolean equals( Object obj )
    {
        if ( obj instanceof RepositoryBase ) {

            final RepositoryBase other =  (RepositoryBase) obj;

            if ( id != null )
            {
                return id.equals( other.id );
            }
            return super.equals(obj);
        }

        return false;
    }

    @Override
    public String toString()
    {
        return ( getId() != null ) ? getId() : "[null]";
    }
            ]]>
          </code>
        </codeSegment>
      </codeSegments>
    </class>

    <class>
      <name>Repository</name>
      <superClass>RepositoryBase</superClass>
      <version>4.0.0</version>
      <description>A repository contains the information needed for establishing connections with
        remote repository.</description>
      <fields>
        <field>
          <name>releases</name>
          <version>4.0.0</version>
          <description>How to handle downloading of releases from this repository.</description>
          <association>
            <type>RepositoryPolicy</type>
          </association>
        </field>
        <field>
          <name>snapshots</name>
          <version>4.0.0</version>
          <description>How to handle downloading of snapshots from this repository.</description>
          <association>
            <type>RepositoryPolicy</type>
          </association>
        </field>
      </fields>
      <!-- TODO:prevent modello generation of an incorrect equals method. Could be avoided by using <identity/> tags to mark ID as the only identity field -->
      <codeSegments>
        <codeSegment>
          <version>4.0.0</version>
          <code>
            <![CDATA[
    /**
     * @see java.lang.Object#equals(java.lang.Object)
     */
    public boolean equals( Object obj )
    {
        return super.equals( obj );
    }
            ]]>
          </code>
        </codeSegment>
      </codeSegments>
    </class>

    <class>
      <name>DeploymentRepository</name>
      <superClass>Repository</superClass>
      <version>4.0.0</version>
      <description>Repository contains the information needed for deploying to the remote
        repository.</description>
      <fields>
        <field>
          <name>uniqueVersion</name>
          <description>Whether to assign snapshots a unique version comprised of the timestamp and
            build number, or to use the same version each time</description>
          <type>boolean</type>
          <defaultValue>true</defaultValue>
          <version>4.0.0</version>
        </field>
      </fields>
      <!-- TODO:prevent modello generation of an incorrect equals method. Could be avoided by using <identity/> tags to mark ID as the only identity field -->
      <codeSegments>
        <codeSegment>
          <version>4.0.0</version>
          <code>
            <![CDATA[
    /**
     * @see java.lang.Object#equals(java.lang.Object)
     */
    public boolean equals( Object obj )
    {
        return super.equals( obj );
    }
            ]]>
          </code>
        </codeSegment>
      </codeSegments>
    </class>

    <class>
      <name>RepositoryPolicy</name>
      <version>4.0.0</version>
      <description>Download policy.</description>
      <fields>
        <field xml.tagName="enabled">
          <name>enabledValue</name>
          <version>4.0.0</version>
<<<<<<< HEAD
          <description>Whether to use this repository for downloading this type of artifact.</description>
=======
          <description>
            <![CDATA[
            Whether to use this repository for downloading this type of artifact. Note: While the type
            of this field is <code>String</code> for technical reasons, the semantic type is actually
            <code>Boolean</code>. Default value is <code>true</code>.
            ]]>
          </description>
>>>>>>> 101dd853
          <type>String</type>
        </field>
        <field>
          <name>updatePolicy</name>
          <version>4.0.0</version>
          <description>
            <![CDATA[
            The frequency for downloading updates - can be
            <code>always,</code>
            <code>daily</code>
            (default),
            <code>interval:XXX</code>
            (in minutes) or
            <code>never</code>
            (only if it doesn't exist locally).
            ]]>
          </description>
          <type>String</type>
        </field>
        <field>
          <name>checksumPolicy</name>
          <version>4.0.0</version>
          <description>
            <![CDATA[
            What to do when verification of an artifact checksum fails. Valid values are
            <code>ignore</code>
            ,
            <code>fail</code>
            or
            <code>warn</code>
            (the default).
            ]]>
          </description>
          <type>String</type>
        </field>
      </fields>
      <codeSegments>
        <codeSegment>
          <version>4.0.0</version>
          <code>
            <![CDATA[

    public boolean isEnabled()
    {
<<<<<<< HEAD
        return enabledValue != null ? (new Boolean(enabledValue)).booleanValue() : false;
=======
        return ( enabled != null ) ? Boolean.parseBoolean( enabled ) : true;
>>>>>>> 101dd853
    }

    public void setEnabled( boolean enabled )
    {
<<<<<<< HEAD
        enabledValue = String.valueOf(enabled);
=======
        this.enabled = String.valueOf( enabled );
>>>>>>> 101dd853
    }

            ]]>
          </code>
        </codeSegment>
      </codeSegments>      
    </class>

    <!--@todo find better solution for management of site deployments -->
    <class>
      <name>Site</name>
      <version>4.0.0</version>
      <description>Contains the information needed for deploying websites.</description>
      <fields>
        <field>
          <name>id</name>
          <version>4.0.0</version>
          <description>
            <![CDATA[
            A unique identifier for a deployment location. This is used to match the
            site to configuration in the <code>settings.xml</code> file, for example.
            ]]>
          </description>
          <type>String</type>
        </field>
        <field>
          <name>name</name>
          <version>4.0.0</version>
          <description>Human readable name of the deployment location.</description>
          <type>String</type>
        </field>
        <field>
          <name>url</name>
          <version>4.0.0</version>
          <description>
            <![CDATA[
            The url of the location where website is deployed, in the form <code>protocol://hostname/path</code>.
            ]]>
          </description>
          <type>String</type>
        </field>
      </fields>
    </class>

    <class>
      <name>ConfigurationContainer</name>
      <version>4.0.0</version>
      <description>Contains the configuration information of the container like Plugin.</description>
      <fields>
        <field>
          <name>inherited</name>
          <version>4.0.0</version>
          <description>
            <![CDATA[
            Whether any configuration should be propagated to child POMs. Note: While the type
            of this field is <code>String</code> for technical reasons, the semantic type is actually
            <code>Boolean</code>. Default value is <code>true</code>.
            ]]>
          </description>
          <type>String</type>
        </field>
        <field>
          <description>The configuration as DOM object.</description>
          <name>configuration</name>
          <type>DOM</type>
        </field>
      </fields>
      <codeSegments>
        <codeSegment>
          <version>4.0.0</version>
          <code>
            <![CDATA[
    public boolean isInherited()
    {
        return ( inherited != null ) ? Boolean.parseBoolean( inherited ) : true;
    }

    public void setInherited( boolean inherited )
    {
        this.inherited = String.valueOf( inherited );
    }

    private boolean inheritanceApplied = true;

    public void unsetInheritanceApplied()
    {
        this.inheritanceApplied = false;
    }

    public boolean isInheritanceApplied()
    {
        return inheritanceApplied;
    }
            ]]>
          </code>
        </codeSegment>
      </codeSegments>
    </class>
    <class>
      <name>Plugin</name>
      <version>4.0.0</version>
      <superClass>ConfigurationContainer</superClass>
      <description>
        <![CDATA[
        The <code>&lt;plugin&gt;</code> element contains informations required for a plugin.
        ]]>
      </description>
      <fields>
        <field>
          <name>groupId</name>
          <description>The group ID of the plugin in the repository.</description>
          <version>4.0.0</version>
          <type>String</type>
          <defaultValue>org.apache.maven.plugins</defaultValue>
        </field>
        <field>
          <name>artifactId</name>
          <description>The artifact ID of the plugin in the repository.</description>
          <version>4.0.0</version>
          <type>String</type>
          <required>true</required>
        </field>
        <field>
          <name>version</name>
          <version>4.0.0</version>
          <description>The version (or valid range of versions) of the plugin to be used.</description>
          <type>String</type>
        </field>
        <field>
          <name>extensions</name>
          <version>4.0.0</version>
          <type>String</type>
          <description>
            <![CDATA[
            Whether to load Maven extensions (such as packaging and type handlers) from
            this plugin. For performance reasons, this should only be enabled when necessary. Note: While the type
            of this field is <code>String</code> for technical reasons, the semantic type is actually
            <code>Boolean</code>. Default value is <code>false</code>.
            ]]>
          </description>
        </field>
        <field>
          <name>executions</name>
          <version>4.0.0</version>
          <description>Multiple specifications of a set of goals to execute during the build
            lifecycle, each having (possibly) a different configuration.</description>
          <association>
            <type>PluginExecution</type>
            <multiplicity>*</multiplicity>
          </association>
        </field>
        <field>
          <name>dependencies</name>
          <description>Additional dependencies that this project needs to introduce to the plugin's
            classloader.</description>
          <version>4.0.0</version>
          <association>
            <type>Dependency</type>
            <multiplicity>*</multiplicity>
          </association>
        </field>
        <field>
          <name>goals</name>
          <version>4.0.0</version>
          <description>
            <![CDATA[
            <b>Deprecated</b>. Unused by Maven.
            ]]>
          </description>
          <type>DOM</type>
        </field>
      </fields>
      <codeSegments>
        <codeSegment>
          <version>4.0.0</version>
          <code>
            <![CDATA[
    public boolean isExtensions()
    {
        return ( extensions != null ) ? Boolean.parseBoolean( extensions ) : false;
    }

    public void setExtensions( boolean extensions )
    {
        this.extensions = String.valueOf( extensions );
    }

    private java.util.Map<String, PluginExecution> executionMap = null;

    /**
     * Reset the <code>executionMap</code> field to <code>null</code>
     */
    public void flushExecutionMap()
    {
        this.executionMap = null;
    }

    /**
     * @return a Map of executions field with <code>PluginExecution#getId()</code> as key
     * @see org.apache.maven.model.PluginExecution#getId()
     */
    public java.util.Map<String, PluginExecution> getExecutionsAsMap()
    {
        if ( executionMap == null )
        {
            executionMap = new java.util.LinkedHashMap<String, PluginExecution>();
            if ( getExecutions() != null )
            {
                for ( java.util.Iterator<PluginExecution> i = getExecutions().iterator(); i.hasNext(); )
                {
                    PluginExecution exec = (PluginExecution) i.next();

                    if ( executionMap.containsKey( exec.getId() ) )
                    {
                        throw new IllegalStateException( "You cannot have two plugin executions with the same (or missing) <id/> elements.\nOffending execution\n\nId: \'" + exec.getId() + "\'\nPlugin:\'" + getKey() + "\'\n\n" );
                    }

                    executionMap.put( exec.getId(), exec );
                }
            }
        }

        return executionMap;
    }

    //TODO we shall reset key variable when groupId/artifactId change
    private String key = null;
    /**
     * @return the key of the plugin, ie <code>groupId:artifactId</code>
     */
    public String getKey()
    {
        if ( key == null )
        {
            key = constructKey( groupId, artifactId );
        }
        return key;
    }

    /**
     * @param groupId
     * @param artifactId
     * @return the key of the plugin, ie <code>groupId:artifactId</code>
     */
    public static String constructKey( String groupId, String artifactId )
    {
        return groupId + ":" + artifactId;
    }

    /**
     * @see java.lang.Object#equals(java.lang.Object)
     */
    public boolean equals( Object other )
    {
        if ( other instanceof Plugin )
        {
            Plugin otherPlugin = (Plugin) other;

            return getKey().equals( otherPlugin.getKey() );
        }

        return false;
    }

    /**
     * @see java.lang.Object#hashCode()
     */
    public int hashCode()
    {
        return getKey().hashCode();
    }

    /**
     * @see java.lang.Object#toString()
     */
    public String toString()
    {
        return "Plugin [" + getKey() + "]";
    }
            ]]>
          </code>
        </codeSegment>
      </codeSegments>
    </class>
    <class>
      <name>PluginExecution</name>
      <version>4.0.0</version>
      <superClass>ConfigurationContainer</superClass>
      <description>
        <![CDATA[
        The <code>&lt;execution&gt;</code> element contains informations required for the
        execution of a plugin.
        ]]>
      </description>
      <fields>
        <field>
          <name>id</name>
          <version>4.0.0</version>
          <type>String</type>
          <defaultValue>default</defaultValue>
          <description>The identifier of this execution for labelling the goals during the build,
            and for matching executions to merge during inheritance.</description>
        </field>
        <field>
          <name>phase</name>
          <version>4.0.0</version>
          <type>String</type>
          <description>The build lifecycle phase to bind the goals in this execution to. If omitted,
            the goals will be bound to the default phase specified in their metadata. </description>
        </field>
        <field>
          <name>goals</name>
          <version>4.0.0</version>
          <description>The goals to execute with the given configuration.</description>
          <association>
            <type>String</type>
            <multiplicity>*</multiplicity>
          </association>
        </field>
      </fields>
      <codeSegments>
        <codeSegment>
          <version>4.0.0</version>
          <code>
            <![CDATA[
    public static final String DEFAULT_EXECUTION_ID = "default";
<<<<<<< HEAD
=======

    @Override
    public String toString()
    {
        return getId();
    }
>>>>>>> 101dd853
            ]]>
          </code>
        </codeSegment>
      </codeSegments>
    </class>
    <class>
      <name>DependencyManagement</name>
      <version>4.0.0</version>
      <description>Section for management of default dependency information for use in a group of
        POMs.</description>
      <fields>
        <field>
          <name>dependencies</name>
          <version>4.0.0</version>
          <description>The dependencies specified here are not used until they are referenced in a
            POM within the group. This allows the specification of a "standard" version for a
            particular dependency.</description>
          <association>
            <type>Dependency</type>
            <multiplicity>*</multiplicity>
          </association>
        </field>
      </fields>
    </class>
    <class>
      <name>PluginManagement</name>
      <version>4.0.0</version>
      <superClass>PluginContainer</superClass>
      <description>Section for management of default plugin information for use in a group of POMs.
      </description>
    </class>
    <class>
      <name>Reporting</name>
      <version>4.0.0</version>
      <description>Section for management of reports and their configuration.</description>
      <fields>
        <field>
          <name>excludeDefaults</name>
          <version>4.0.0</version>
          <type>String</type>
          <description>
            <![CDATA[
            If true, then the default reports are not included in the site generation.
            This includes the reports in the "Project Info" menu. Note: While the type
            of this field is <code>String</code> for technical reasons, the semantic type is actually
            <code>Boolean</code>. Default value is <code>false</code>.
            ]]>
          </description>
        </field>
        <field>
          <name>outputDirectory</name>
          <version>4.0.0</version>
          <type>String</type>
          <description>
            <![CDATA[
            Where to store all of the generated reports. The default is
            <code>${project.build.directory}/site</code>
            .
            ]]>
          </description>
          <!-- TODO: why isn't default set here? -->
        </field>
        <field>
          <name>plugins</name>
          <version>4.0.0</version>
          <description>The reporting plugins to use and their configuration.</description>
          <association>
            <type>ReportPlugin</type>
            <multiplicity>*</multiplicity>
          </association>
        </field>
      </fields>
      <codeSegments>
        <codeSegment>
          <version>4.0.0</version>
          <code>
            <![CDATA[
    public boolean isExcludeDefaults()
    {
        return ( excludeDefaults != null ) ? Boolean.parseBoolean( excludeDefaults ) : false;
    }

    public void setExcludeDefaults( boolean excludeDefaults )
    {
        this.excludeDefaults = String.valueOf( excludeDefaults );
    }

    java.util.Map<String, ReportPlugin> reportPluginMap;

    /**
     * Reset the <code>reportPluginMap</code> field to <code>null</code>
     */
    public synchronized void flushReportPluginMap()
    {
        this.reportPluginMap = null;
    }

    /**
     * @return a Map of plugins field with <code>ReportPlugin#getKey()</code> as key
     * @see org.apache.maven.model.ReportPlugin#getKey()
     */
    public synchronized java.util.Map<String, ReportPlugin> getReportPluginsAsMap()
    {
        if ( reportPluginMap == null )
        {
            reportPluginMap = new java.util.LinkedHashMap<String, ReportPlugin>();
            if ( getPlugins() != null )
            {
                for ( java.util.Iterator<ReportPlugin> it = getPlugins().iterator(); it.hasNext(); )
                {
                    ReportPlugin reportPlugin = (ReportPlugin) it.next();
                    reportPluginMap.put( reportPlugin.getKey(), reportPlugin );
                }
            }
        }

        return reportPluginMap;
    }
            ]]>
          </code>
        </codeSegment>
      </codeSegments>
    </class>
    <!-- Profile support -->
    <class>
      <name>Profile</name>
      <superClass>ModelBase</superClass>
      <version>4.0.0</version>
      <description>Modifications to the build process which is activated based on environmental
        parameters or command line arguments.</description>
      <fields>
        <field>
          <name>id</name>
          <required>true</required>
          <version>4.0.0</version>
          <type>String</type>
          <defaultValue>default</defaultValue>
          <description>The identifier of this build profile. This used both for command line
            activation, and identifies identical profiles to merge with during inheritance.
          </description>
        </field>
        <field>
          <name>activation</name>
          <version>4.0.0</version>
          <description>The conditional logic which will automatically trigger the inclusion of this
            profile.</description>
          <association>
            <type>Activation</type>
          </association>
        </field>
        <field xml.tagName="build">
          <name>build</name>
          <version>4.0.0</version>
          <required>true</required>
          <description>Information required to build the project.</description>
          <association>
            <type>BuildBase</type>
          </association>
        </field>
      </fields>
      <codeSegments>
        <codeSegment>
          <version>4.0.0</version>
          <code>
            <![CDATA[
    public static final String SOURCE_POM = "pom";

    public static final String SOURCE_SETTINGS = "settings.xml";

    // We don't want this to be parseable...it's sort of 'hidden'
    // default source for this profile is in the pom itself.
    private String source = SOURCE_POM;

    public void setSource( String source )
    {
        this.source = source;
    }

    public String getSource()
    {
        return source;
    }

    /**
     * @see java.lang.Object#toString()
     */
    public String toString()
    {
        return "Profile {id: " + getId() + ", source: " + getSource() + "}";
    }
            ]]>
          </code>
        </codeSegment>
      </codeSegments>
    </class>
    <class>
      <name>Activation</name>
      <version>4.0.0</version>
      <description>The conditions within the build runtime environment which will trigger the
        automatic inclusion of the build profile.</description>
      <fields>
        <field>
          <name>activeByDefault</name>
          <version>4.0.0</version>
          <type>boolean</type>
          <description>If set to true, this profile will be active unless another profile in this
            pom is activated using the command line -P option or by one of that profile's
            activators.</description>
        </field>
        <field>
          <name>jdk</name>
          <version>4.0.0</version>
          <type>String</type>
          <description>
            <![CDATA[
            Specifies that this profile will be activated when a matching JDK is detected.
            For example, <code>1.4</code> only activates on JDKs versioned 1.4,
            while <code>!1.4</code> matches any JDK that is not version 1.4.
            ]]>
          </description>
        </field>
        <field>
          <name>os</name>
          <version>4.0.0</version>
          <description>Specifies that this profile will be activated when matching operating system
            attributes are detected.</description>
          <association>
            <type>ActivationOS</type>
          </association>
        </field>
        <field>
          <name>property</name>
          <version>4.0.0</version>
          <description>Specifies that this profile will be activated when this system property is
            specified.</description>
          <association>
            <type>ActivationProperty</type>
          </association>
        </field>
        <field>
          <name>file</name>
          <version>4.0.0</version>
          <description>Specifies that this profile will be activated based on existence of a file.</description>
          <association>
            <type>ActivationFile</type>
          </association>
        </field>
        <!--
        This could be included once we teach Maven to deal with multiple versions of the model
        <field>
          <name>custom</name>
          <version>4.0.0</version>
          <description>Describes a custom profile activation trigger, brought in via build
            extension.</description>
          <association>
            <type>ActivationCustom</type>
          </association>
        </field>
        -->
      </fields>
    </class>
    <class>
      <name>ActivationProperty</name>
      <version>4.0.0</version>
      <description>This is the property specification used to activate a profile. If the value field
        is empty, then the existence of the named property will activate the profile, otherwise it
        does a case-sensitive match against the property value as well.</description>
      <fields>
        <field>
          <name>name</name>
          <version>4.0.0</version>
          <type>String</type>
          <required>true</required>
          <description>The name of the property to be used to activate a profile.</description>
        </field>
        <field>
          <name>value</name>
          <version>4.0.0</version>
          <type>String</type>
          <description>The value of the property required to activate a profile.</description>
        </field>
      </fields>
    </class>
    <class>
      <name>ActivationOS</name>
      <version>4.0.0</version>
      <description>This is an activator which will detect an operating system's attributes in order
        to activate its profile.</description>
      <fields>
        <field>
          <name>name</name>
          <version>4.0.0</version>
          <type>String</type>
          <description>
            <![CDATA[
            The name of the operating system to be used to activate the profile. This must be an exact match
            of the <code>${os.name}</code> Java property, such as <code>Windows XP</code>.
            ]]>
          </description>
        </field>
        <field>
          <name>family</name>
          <version>4.0.0</version>
          <type>String</type>
          <description>
            <![CDATA[
            The general family of the OS to be used to activate the profile, such as
            <code>windows</code> or <code>unix</code>.
            ]]>
          </description>
        </field>
        <field>
          <name>arch</name>
          <version>4.0.0</version>
          <type>String</type>
          <description>The architecture of the operating system to be used to activate the
          profile.</description>
        </field>
        <field>
          <name>version</name>
          <version>4.0.0</version>
          <type>String</type>
          <description>The version of the operating system to be used to activate the
          profile.</description>
        </field>
      </fields>
    </class>
    <class>
      <name>ActivationFile</name>
      <version>4.0.0</version>
      <description>This is the file specification used to activate the profile. The missing value
        will be the location of a file that needs to exist, and if it doesn't the profile will be
        activated. On the other hand exists will test for the existence of the file and if it is
        there the profile will be activated.</description>
      <fields>
        <field>
          <name>missing</name>
          <version>4.0.0</version>
          <type>String</type>
          <description>The name of the file that must be missing to activate the
          profile.</description>
        </field>
        <field>
          <name>exists</name>
          <version>4.0.0</version>
          <type>String</type>
          <description>The name of the file that must exist to activate the profile.</description>
        </field>
      </fields>
    </class>
    <!--
    This can be put back in when we figure out how to have multiple model versions
    <class>
      <name>ActivationCustom</name>
      <version>4.0.0</version>
      <description>This activation allows users to specify their own custom trigger for a profile.</description>
      <fields>
        <field>
          <name>configuration</name>
          <version>4.0.0</version>
          <type>DOM</type>
          <description>The specification for triggering the profile according to the rules of the
            custom activation type.</description>
        </field>
        <field>
          <name>type</name>
          <version>4.0.0</version>
          <type>String</type>
          <description>The type (role-hint) of activation which is to be used to activate the
            profile.</description>
        </field>
      </fields>
    </class>
    -->
    <!-- /BuildProfile support -->
    <class xml.tagName="plugin">
      <name>ReportPlugin</name>
      <version>4.0.0</version>
      <description>
        <![CDATA[
        The <code>&lt;plugin&gt;</code> element contains informations required for a report plugin.
        ]]>
      </description>
      <fields>
        <field>
          <name>groupId</name>
          <version>4.0.0</version>
          <type>String</type>
          <required>true</required>
          <defaultValue>org.apache.maven.plugins</defaultValue>
          <description>The group ID of the reporting plugin in the repository.</description>
        </field>
        <field>
          <name>artifactId</name>
          <version>4.0.0</version>
          <type>String</type>
          <required>true</required>
          <description>The artifact ID of the reporting plugin in the repository.</description>
        </field>
        <field>
          <name>version</name>
          <version>4.0.0</version>
          <description>The version of the reporting plugin to be used.</description>
          <type>String</type>
        </field>
        <field>
          <name>inherited</name>
          <version>4.0.0</version>
          <type>String</type>
          <description>Whether the configuration in this plugin should be made available to projects
            that inherit from this one.</description>
        </field>
        <field>
          <name>configuration</name>
          <version>4.0.0</version>
          <type>DOM</type>
          <description>The configuration of the reporting plugin.</description>
        </field>
        <field>
          <name>reportSets</name>
          <version>4.0.0</version>
          <description>
            <![CDATA[
            Multiple specifications of a set of reports, each having (possibly) different
            configuration. This is the reporting parallel to an <code>execution</code> in the build.
            ]]>
          </description>
          <association>
            <type>ReportSet</type>
            <multiplicity>*</multiplicity>
          </association>
        </field>
      </fields>
      <codeSegments>
        <codeSegment>
          <version>4.0.0</version>
          <code>
            <![CDATA[
    private java.util.Map<String, ReportSet> reportSetMap = null;

    /**
     * Reset the <code>reportSetMap</code> field to <code>null</code>
     */
    public void flushReportSetMap()
    {
        this.reportSetMap = null;
    }

    /**
     * @return a Map of reportSets field with <code>ReportSet#getId()</code> as key
     * @see org.apache.maven.model.ReportSet#getId()
     */
    public java.util.Map<String, ReportSet> getReportSetsAsMap()
    {
        if ( reportSetMap == null )
        {
            reportSetMap = new java.util.LinkedHashMap<String, ReportSet>();
            if ( getReportSets() != null )
            {
                for ( java.util.Iterator<ReportSet> i = getReportSets().iterator(); i.hasNext(); )
                {
                    ReportSet reportSet = (ReportSet) i.next();
                    reportSetMap.put( reportSet.getId(), reportSet );
                }
            }
        }

        return reportSetMap;
    }

    /**
     * @return the key of the report plugin, ie <code>groupId:artifactId</code>
     */
    public String getKey()
    {
        return constructKey( groupId, artifactId );
    }

    /**
     * @param groupId
     * @param artifactId
     * @return the key of the report plugin, ie <code>groupId:artifactId</code>
     */
    public static String constructKey( String groupId, String artifactId )
    {
        return groupId + ":" + artifactId;
    }

    private boolean inheritanceApplied = true;

    public void unsetInheritanceApplied()
    {
        this.inheritanceApplied = false;
    }

    public boolean isInheritanceApplied()
    {
        return inheritanceApplied;
    }
            ]]>
          </code>
        </codeSegment>
      </codeSegments>
    </class>
    <class>
      <name>ReportSet</name>
      <version>4.0.0</version>
      <description>Represents a set of reports and configuration to be used to generate them.</description>
      <fields>
        <field>
          <name>id</name>
          <type>String</type>
          <required>true</required>
          <description>The unique id for this report set, to be used during POM inheritance.</description>
          <defaultValue>default</defaultValue>
        </field>
        <field>
          <name>configuration</name>
          <version>4.0.0</version>
          <description>Configuration of the report to be used when generating this set.</description>
          <type>DOM</type>
        </field>
        <field>
          <name>inherited</name>
          <version>4.0.0</version>
          <type>String</type>
          <description>Whether any configuration should be propagated to child POMs.</description>
        </field>
        <field>
          <name>reports</name>
          <version>4.0.0</version>
          <required>true</required>
          <description>The list of reports from this plugin which should be generated from this set.</description>
          <association>
            <type>String</type>
            <multiplicity>*</multiplicity>
          </association>
        </field>
      </fields>
      <codeSegments>
        <codeSegment>
          <version>4.0.0</version>
          <code>
            <![CDATA[
    private boolean inheritanceApplied = true;

    public void unsetInheritanceApplied()
    {
        this.inheritanceApplied = false;
    }

    public boolean isInheritanceApplied()
    {
        return inheritanceApplied;
    }

    @Override
    public String toString()
    {
        return getId();
    }
            ]]>
          </code>
        </codeSegment>
      </codeSegments>
    </class>
    <class>
      <name>Prerequisites</name>
      <version>4.0.0</version>
      <description>Describes the prerequisites a project can have.</description>
      <fields>
        <field>
          <name>maven</name>
          <version>4.0.0</version>
          <type>String</type>
          <defaultValue>2.0</defaultValue>
          <description>The minimum version of Maven required to build the project, or to use this
            plugin.</description>
          <required>false</required>
        </field>
      </fields>
    </class>
    <class>
      <name>Relocation</name>
      <version>4.0.0</version>
      <description>Describes where an artifact has moved to. If any of the values are omitted, it is
        assumed to be the same as it was before.</description>
      <fields>
        <field>
          <name>groupId</name>
          <version>4.0.0</version>
          <description>The group ID the artifact has moved to.</description>
          <type>String</type>
        </field>
        <field>
          <name>artifactId</name>
          <version>4.0.0</version>
          <description>The new artifact ID of the artifact.</description>
          <type>String</type>
        </field>
        <field>
          <name>version</name>
          <version>4.0.0</version>
          <description>The new version of the artifact.</description>
          <type>String</type>
        </field>
        <field>
          <name>message</name>
          <version>4.0.0</version>
          <description>An additional message to show the user about the move, such as the reason.</description>
          <type>String</type>
        </field>
      </fields>
    </class>
    <class>
      <name>Extension</name>
      <version>4.0.0</version>
      <description>Describes a build extension to utilise.</description>
      <fields>
        <field>
          <name>groupId</name>
          <version>4.0.0</version>
          <description>The group ID of the extension's artifact.</description>
          <required>true</required>
          <type>String</type>
        </field>
        <field>
          <name>artifactId</name>
          <version>4.0.0</version>
          <description>The artifact ID of the extension.</description>
          <required>true</required>
          <type>String</type>
        </field>
        <field>
          <name>version</name>
          <version>4.0.0</version>
          <description>The version of the extension.</description>
          <type>String</type>
        </field>
      </fields>
      <codeSegments>
        <codeSegment>
          <version>4.0.0</version>
          <code>
            <![CDATA[
    /**
     * @see java.lang.Object#equals(java.lang.Object)
     */
    public boolean equals( Object o )
    {
        if ( this == o )
        {
            return true;
        }

        if ( !( o instanceof Extension ) )
        {
            return false;
        }

        Extension e = (Extension) o;

        if ( !e.getArtifactId().equals( getArtifactId() ) )
        {
            return false;
        }
        else if ( !e.getGroupId().equals( getGroupId() ) )
        {
            return false;
        }
        else if ( e.getVersion() != null ? !e.getVersion().equals( getVersion() ) : getVersion() != null )
        {
            return false;
        }
        return true;
    }

    /**
     * @see java.lang.Object#hashCode()
     */
    public int hashCode()
    {
        int result = 17;
        result = 37 * result + ( getArtifactId() != null ? getArtifactId().hashCode() : 0 );
        result = 37 * result + ( getGroupId() != null ? getGroupId().hashCode() : 0 );
        result = 37 * result + ( getVersion() != null ? getVersion().hashCode() : 0 );
        return result;
    }
            ]]>
          </code>
        </codeSegment>
      </codeSegments>
    </class>
  </classes>
</model><|MERGE_RESOLUTION|>--- conflicted
+++ resolved
@@ -625,13 +625,8 @@
         id.append( ":" );
         id.append( ( getVersion() == null ) ? "[inherited]" : getVersion() );
 
-<<<<<<< HEAD
-          return id.toString();
-      }
-=======
         return id.toString();
     }
->>>>>>> 101dd853
 
     @Override
     public String toString()
@@ -2179,8 +2174,8 @@
           </description>
           <type>String</type>
         </field>
-        <field xml.tagName="filtering">
-          <name>filteringValue</name>
+        <field>
+          <name>filtering</name>
           <version>3.0.0+</version>
           <description>
             <![CDATA[
@@ -2225,20 +2220,12 @@
     
     public boolean isFiltering()
     {
-<<<<<<< HEAD
-        return filteringValue != null ? (new Boolean(filteringValue)).booleanValue() : false;
-=======
         return ( filtering != null ) ? Boolean.parseBoolean( filtering ) : false;
->>>>>>> 101dd853
     }
 
     public void setFiltering( boolean filtering )
     {
-<<<<<<< HEAD
-        filteringValue = String.valueOf(filtering);
-=======
         this.filtering = String.valueOf( filtering );
->>>>>>> 101dd853
     }  
     
     /**
@@ -2527,12 +2514,9 @@
       <version>4.0.0</version>
       <description>Download policy.</description>
       <fields>
-        <field xml.tagName="enabled">
-          <name>enabledValue</name>
-          <version>4.0.0</version>
-<<<<<<< HEAD
-          <description>Whether to use this repository for downloading this type of artifact.</description>
-=======
+        <field>
+          <name>enabled</name>
+          <version>4.0.0</version>
           <description>
             <![CDATA[
             Whether to use this repository for downloading this type of artifact. Note: While the type
@@ -2540,7 +2524,6 @@
             <code>Boolean</code>. Default value is <code>true</code>.
             ]]>
           </description>
->>>>>>> 101dd853
           <type>String</type>
         </field>
         <field>
@@ -2585,20 +2568,12 @@
 
     public boolean isEnabled()
     {
-<<<<<<< HEAD
-        return enabledValue != null ? (new Boolean(enabledValue)).booleanValue() : false;
-=======
         return ( enabled != null ) ? Boolean.parseBoolean( enabled ) : true;
->>>>>>> 101dd853
     }
 
     public void setEnabled( boolean enabled )
     {
-<<<<<<< HEAD
-        enabledValue = String.valueOf(enabled);
-=======
         this.enabled = String.valueOf( enabled );
->>>>>>> 101dd853
     }
 
             ]]>
@@ -2925,15 +2900,12 @@
           <code>
             <![CDATA[
     public static final String DEFAULT_EXECUTION_ID = "default";
-<<<<<<< HEAD
-=======
 
     @Override
     public String toString()
     {
         return getId();
     }
->>>>>>> 101dd853
             ]]>
           </code>
         </codeSegment>
