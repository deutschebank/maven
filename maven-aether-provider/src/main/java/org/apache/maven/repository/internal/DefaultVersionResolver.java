--- conflicted
+++ resolved
@@ -20,6 +20,7 @@
  */
 
 import java.io.File;
+import java.io.FileInputStream;
 import java.io.IOException;
 import java.util.ArrayList;
 import java.util.Collections;
@@ -33,8 +34,10 @@
 import org.apache.maven.artifact.repository.metadata.Snapshot;
 import org.apache.maven.artifact.repository.metadata.SnapshotVersion;
 import org.apache.maven.artifact.repository.metadata.Versioning;
+import org.apache.maven.artifact.repository.metadata.io.xpp3.MetadataXpp3Reader;
 import org.codehaus.plexus.component.annotations.Component;
 import org.codehaus.plexus.component.annotations.Requirement;
+import org.codehaus.plexus.util.IOUtil;
 import org.codehaus.plexus.util.StringUtils;
 import org.eclipse.aether.RepositoryCache;
 import org.eclipse.aether.RepositoryEvent.EventType;
@@ -68,13 +71,7 @@
 import org.eclipse.aether.util.ConfigUtils;
 
 /**
- * Maven meta-version resolver: supports <code>*-SNAPSHOT</code>, <code>RELEASE</code> and <code>LATEST</code>
- * meta-version resolution from
- * <a href="../maven-repository-metadata/repository-metadata.html#class_versioning"><code>versioning</code>
- * element in repositories' <code>maven-metadata.xml</code></a>.
- * 
  * @author Benjamin Bentmann
- * @see Versioning
  */
 @Named
 @Component( role = VersionResolver.class )
@@ -82,20 +79,17 @@
     implements VersionResolver, Service
 {
 
+    private static final String MAVEN_METADATA_XML = "maven-metadata.xml";
+
     private static final String RELEASE = "RELEASE";
 
     private static final String LATEST = "LATEST";
 
     private static final String SNAPSHOT = "SNAPSHOT";
 
-<<<<<<< HEAD
     @SuppressWarnings( "unused" )
     @Requirement( role = LoggerFactory.class )
     private Logger logger = NullLoggerFactory.LOGGER;
-=======
-    @Requirement
-    private Logger logger = NullLogger.INSTANCE;
->>>>>>> 8181e7c7
 
     @Requirement
     private MetadataResolver metadataResolver;
@@ -174,11 +168,8 @@
     public VersionResult resolveVersion( RepositorySystemSession session, VersionRequest request )
         throws VersionResolutionException
     {
-<<<<<<< HEAD
         RequestTrace trace = RequestTrace.newChild( request.getTrace(), request );
 
-=======
->>>>>>> 8181e7c7
         Artifact artifact = request.getArtifact();
 
         String version = artifact.getVersion();
@@ -202,134 +193,132 @@
             }
         }
 
+        Metadata metadata;
+
         if ( RELEASE.equals( version ) )
         {
-            Map<String, VersionInfo> infos = readVersionInfoMap( session, result, Metadata.Nature.RELEASE, null );
-
-            resolve( result, infos, RELEASE );
+            metadata =
+                new DefaultMetadata( artifact.getGroupId(), artifact.getArtifactId(), MAVEN_METADATA_XML,
+                                     Metadata.Nature.RELEASE );
         }
         else if ( LATEST.equals( version ) )
         {
-            Map<String, VersionInfo> infos =
-                readVersionInfoMap( session, result, Metadata.Nature.RELEASE_OR_SNAPSHOT, null );
-
-            if ( !resolve( result, infos, LATEST ) )
-            {
-                resolve( result, infos, RELEASE );
-            }
-
-            if ( result.getVersion() != null && result.getVersion().endsWith( SNAPSHOT ) )
-            {
-                VersionRequest subRequest = new VersionRequest();
-                subRequest.setArtifact( artifact.setVersion( result.getVersion() ) );
-                if ( result.getRepository() instanceof RemoteRepository )
-                {
-                    subRequest.setRepositories( Collections.singletonList( (RemoteRepository) result.getRepository() ) );
-                }
-                else
-                {
-                    subRequest.setRepositories( request.getRepositories() );
-                }
-                VersionResult subResult = resolveVersion( session, subRequest );
-                result.setVersion( subResult.getVersion() );
-                result.setRepository( subResult.getRepository() );
-                for ( Exception exception : subResult.getExceptions() )
-                {
-                    result.addException( exception );
-                }
-            }
+            metadata =
+                new DefaultMetadata( artifact.getGroupId(), artifact.getArtifactId(), MAVEN_METADATA_XML,
+                                     Metadata.Nature.RELEASE_OR_SNAPSHOT );
         }
         else if ( version.endsWith( SNAPSHOT ) )
         {
             WorkspaceReader workspace = session.getWorkspaceReader();
             if ( workspace != null && workspace.findVersions( artifact ).contains( version ) )
             {
-                result.setVersion( version );
+                metadata = null;
                 result.setRepository( workspace.getRepository() );
-
-                return result;
             }
             else
             {
-                Map<String, VersionInfo> infos =
-                                readVersionInfoMap( session, result, Metadata.Nature.SNAPSHOT, version );
-
+                metadata =
+                    new DefaultMetadata( artifact.getGroupId(), artifact.getArtifactId(), version, MAVEN_METADATA_XML,
+                                         Metadata.Nature.SNAPSHOT );
+            }
+        }
+        else
+        {
+            metadata = null;
+        }
+
+        if ( metadata == null )
+        {
+            result.setVersion( version );
+        }
+        else
+        {
+            List<MetadataRequest> metadataRequests = new ArrayList<MetadataRequest>( request.getRepositories().size() );
+
+            metadataRequests.add( new MetadataRequest( metadata, null, request.getRequestContext() ) );
+
+            for ( RemoteRepository repository : request.getRepositories() )
+            {
+                MetadataRequest metadataRequest =
+                    new MetadataRequest( metadata, repository, request.getRequestContext() );
+                metadataRequest.setDeleteLocalCopyIfMissing( true );
+                metadataRequest.setFavorLocalRepository( true );
+                metadataRequest.setTrace( trace );
+                metadataRequests.add( metadataRequest );
+            }
+
+            List<MetadataResult> metadataResults = metadataResolver.resolveMetadata( session, metadataRequests );
+
+            Map<String, VersionInfo> infos = new HashMap<String, VersionInfo>();
+
+            for ( MetadataResult metadataResult : metadataResults )
+            {
+                result.addException( metadataResult.getException() );
+
+                ArtifactRepository repository = metadataResult.getRequest().getRepository();
+                if ( repository == null )
+                {
+                    repository = session.getLocalRepository();
+                }
+
+                Versioning versioning = readVersions( session, trace, metadataResult.getMetadata(), repository, result );
+                merge( artifact, infos, versioning, repository );
+            }
+
+            if ( RELEASE.equals( version ) )
+            {
+                resolve( result, infos, RELEASE );
+            }
+            else if ( LATEST.equals( version ) )
+            {
+                if ( !resolve( result, infos, LATEST ) )
+                {
+                    resolve( result, infos, RELEASE );
+                }
+
+                if ( result.getVersion() != null && result.getVersion().endsWith( SNAPSHOT ) )
+                {
+                    VersionRequest subRequest = new VersionRequest();
+                    subRequest.setArtifact( artifact.setVersion( result.getVersion() ) );
+                    if ( result.getRepository() instanceof RemoteRepository )
+                    {
+                        subRequest.setRepositories( Collections.singletonList( (RemoteRepository) result.getRepository() ) );
+                    }
+                    else
+                    {
+                        subRequest.setRepositories( request.getRepositories() );
+                    }
+                    VersionResult subResult = resolveVersion( session, subRequest );
+                    result.setVersion( subResult.getVersion() );
+                    result.setRepository( subResult.getRepository() );
+                    for ( Exception exception : subResult.getExceptions() )
+                    {
+                        result.addException( exception );
+                    }
+                }
+            }
+            else
+            {
                 String key = SNAPSHOT + getKey( artifact.getClassifier(), artifact.getExtension() );
-
                 merge( infos, SNAPSHOT, key );
-
                 if ( !resolve( result, infos, key ) )
                 {
                     result.setVersion( version );
                 }
             }
-        }
-        else
-        {
-            result.setVersion( version );
-
-            return result;
-        }
-
-        if ( StringUtils.isEmpty( result.getVersion() ) )
-        {
-            throw new VersionResolutionException( result );
-        }
-
-        if ( cacheKey != null && isSafelyCacheable( session, artifact ) )
+
+            if ( StringUtils.isEmpty( result.getVersion() ) )
+            {
+                throw new VersionResolutionException( result );
+            }
+        }
+
+        if ( cacheKey != null && metadata != null && isSafelyCacheable( session, artifact ) )
         {
             cache.put( session, cacheKey, new Record( result.getVersion(), result.getRepository() ) );
         }
 
         return result;
-    }
-
-    private Map<String, VersionInfo> readVersionInfoMap( RepositorySystemSession session, VersionResult result,
-                                                         Metadata.Nature nature, String version )
-    {
-        VersionRequest request = result.getRequest();
-        Artifact artifact = request.getArtifact();
-
-        Metadata metadata =
-            new DefaultMetadata( artifact.getGroupId(), artifact.getArtifactId(), version,
-                                 MavenMetadata.MAVEN_METADATA_XML, nature );
-
-        RequestTrace trace = DefaultRequestTrace.newChild( request.getTrace(), request );
-
-        List<MetadataRequest> metadataRequests = new ArrayList<MetadataRequest>( request.getRepositories().size() + 1 );
-
-        metadataRequests.add( new MetadataRequest( metadata, null, request.getRequestContext() ) );
-
-        for ( RemoteRepository repository : request.getRepositories() )
-        {
-            MetadataRequest metadataRequest = new MetadataRequest( metadata, repository, request.getRequestContext() );
-            metadataRequest.setDeleteLocalCopyIfMissing( true );
-            metadataRequest.setFavorLocalRepository( true );
-            metadataRequest.setTrace( trace );
-
-            metadataRequests.add( metadataRequest );
-        }
-
-        List<MetadataResult> metadataResults = metadataResolver.resolveMetadata( session, metadataRequests );
-
-        Map<String, VersionInfo> infos = new HashMap<String, VersionInfo>();
-
-        for ( MetadataResult metadataResult : metadataResults )
-        {
-            result.addException( metadataResult.getException() );
-
-            ArtifactRepository repository = metadataResult.getRequest().getRepository();
-            if ( repository == null )
-            {
-                repository = session.getLocalRepository();
-            }
-
-            Versioning versioning = readVersions( session, trace, metadataResult.getMetadata(), repository, result );
-
-            merge( request.getArtifact(), infos, versioning, repository );
-        }
-
-        return infos;
     }
 
     private boolean resolve( VersionResult result, Map<String, VersionInfo> infos, String key )
@@ -348,45 +337,50 @@
     {
         Versioning versioning = null;
 
-
-        if ( metadata == null )
-        {
-            return new Versioning();
-        }
-
-        SyncContext syncContext = syncContextFactory.newInstance( session, true );
-
+        FileInputStream fis = null;
         try
         {
-            syncContext.acquire( null, Collections.singleton( metadata ) );
-
-            versioning = MavenMetadata.read( metadata.getFile() ).getVersioning();
-
-            /*
-             * NOTE: Users occasionally misuse the id "local" for remote repos which screws up the metadata
-             * of the local repository. This is especially troublesome during snapshot resolution so we try
-             * to handle that gracefully.
-             */
-            if ( versioning != null && repository instanceof LocalRepository )
-            {
-                Snapshot snapshot = versioning.getSnapshot();
-                if ( snapshot != null && snapshot.getBuildNumber() > 0 )
-                {
-<<<<<<< HEAD
+            if ( metadata != null )
+            {
+                SyncContext syncContext = syncContextFactory.newInstance( session, true );
+
+                try
+                {
+                    syncContext.acquire( null, Collections.singleton( metadata ) );
+
+                    if ( metadata.getFile() != null && metadata.getFile().exists() )
+                    {
+                        fis = new FileInputStream( metadata.getFile() );
+                        org.apache.maven.artifact.repository.metadata.Metadata m =
+                            new MetadataXpp3Reader().read( fis, false );
+                        versioning = m.getVersioning();
+
+                        /*
+                         * NOTE: Users occasionally misuse the id "local" for remote repos which screws up the metadata
+                         * of the local repository. This is especially troublesome during snapshot resolution so we try
+                         * to handle that gracefully.
+                         */
+                        if ( versioning != null && repository instanceof LocalRepository )
+                        {
+                            if ( versioning.getSnapshot() != null && versioning.getSnapshot().getBuildNumber() > 0 )
+                            {
+                                Versioning repaired = new Versioning();
+                                repaired.setLastUpdated( versioning.getLastUpdated() );
+                                Snapshot snapshot = new Snapshot();
+                                snapshot.setLocalCopy( true );
+                                repaired.setSnapshot( snapshot );
+                                versioning = repaired;
+
+                                throw new IOException( "Snapshot information corrupted with remote repository data"
+                                    + ", please verify that no remote repository uses the id '" + repository.getId()
+                                    + "'" );
+                            }
+                        }
+                    }
+                }
+                finally
+                {
                     syncContext.close();
-=======
-                    Versioning repaired = new Versioning();
-                    repaired.setLastUpdated( versioning.getLastUpdated() );
-                    snapshot = new Snapshot();
-                    snapshot.setLocalCopy( true );
-                    repaired.setSnapshot( snapshot );
-
-                    versioning = repaired;
-
-                    throw new IOException( "Snapshot information corrupted with remote repository data"
-                        + ", please verify that no remote repository uses the id '" + repository.getId()
-                        + "'" );
->>>>>>> 8181e7c7
                 }
             }
         }
@@ -397,7 +391,7 @@
         }
         finally
         {
-            syncContext.release();
+            IOUtil.close( fis );
         }
 
         return ( versioning != null ) ? versioning : new Versioning();
