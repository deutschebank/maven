<?xml version="1.0" encoding="UTF-8"?>

  <!--
    Licensed to the Apache Software Foundation (ASF) under one or more
    contributor license agreements. See the NOTICE file distributed with
    this work for additional information regarding copyright ownership.
    The ASF licenses this file to you under the Apache License, Version
    2.0 (the "License"); you may not use this file except in compliance
    with the License. You may obtain a copy of the License at
    http://www.apache.org/licenses/LICENSE-2.0 Unless required by
    applicable law or agreed to in writing, software distributed under
    the License is distributed on an "AS IS" BASIS, WITHOUT WARRANTIES
    OR CONDITIONS OF ANY KIND, either express or implied. See the
    License for the specific language governing permissions and
    limitations under the License.
  -->

<project xmlns="http://maven.apache.org/POM/4.0.0" xmlns:xsi="http://www.w3.org/2001/XMLSchema-instance" xsi:schemaLocation="http://maven.apache.org/POM/4.0.0 http://maven.apache.org/xsd/maven-4.0.0.xsd">
  <modelVersion>4.0.0</modelVersion>

  <parent>
    <groupId>org.apache.maven</groupId>
    <artifactId>maven-parent</artifactId>
    <version>23</version>
    <relativePath>../pom/maven/pom.xml</relativePath>
  </parent>

  <artifactId>maven</artifactId>
  <version>3.1-SNAPSHOT</version>
  <packaging>pom</packaging>

  <name>Apache Maven</name>
  <description>Maven is a software build management and
    comprehension tool. Based on the concept of a project object model:
    builds, dependency management, documentation creation, site
    publication, and distribution publication are all controlled from
    the declarative file. Maven can be extended by plugins to utilise a
    number of other development tools for reporting or the build
    process.
  </description>
  <url>http://maven.apache.org/ref/${project.version}</url>
  <inceptionYear>2001</inceptionYear>

  <properties>
    <classWorldsVersion>2.4.2</classWorldsVersion>
    <commonsCliVersion>1.2</commonsCliVersion>
    <easyMockVersion>1.2_Java1.3</easyMockVersion>
    <junitVersion>3.8.2</junitVersion>
    <plexusVersion>1.5.5</plexusVersion>
    <plexusInterpolationVersion>1.16</plexusInterpolationVersion>
    <plexusUtilsVersion>3.0.10</plexusUtilsVersion>
    <!-- last Java5 release of Guava -->
    <guavaVersion>11.0.2</guavaVersion>
    <guiceVersion>3.1.3</guiceVersion>
    <sisuInjectVersion>0.0.0-SNAPSHOT</sisuInjectVersion>
    <wagonVersion>2.4</wagonVersion>
    <securityDispatcherVersion>1.3</securityDispatcherVersion>
    <cipherVersion>1.7</cipherVersion>
    <modelloVersion>1.7</modelloVersion>
    <jxpathVersion>1.3</jxpathVersion>
<<<<<<< HEAD
    <slf4jVersion>1.7.3</slf4jVersion>
    <aetherVersion>0.9.0.M2</aetherVersion>
=======
    <aetherVersion>1.13.1</aetherVersion>
    <slf4jVersion>1.7.4</slf4jVersion>
>>>>>>> 8b97b0a2
    <maven.test.redirectTestOutputToFile>true</maven.test.redirectTestOutputToFile>
    <!-- Control the name of the distribution and information output by mvn -->
    <distributionId>apache-maven</distributionId>
    <distributionShortName>Maven</distributionShortName>
    <distributionName>Apache Maven</distributionName>
    <siteDeployUrl>scp://people.apache.org/www/maven.apache.org/ref/${project.version}/</siteDeployUrl>
    <siteUrl>http://maven.apache.org/ref/${project.version}/</siteUrl>
    <maven.site.path>ref/3-LATEST</maven.site.path>
  </properties>

  <modules>
    <module>maven-plugin-api</module>
    <module>maven-model</module>
    <module>maven-model-builder</module>
    <module>maven-core</module>
    <module>maven-settings</module>
    <module>maven-settings-builder</module>
    <module>maven-artifact</module>
    <module>maven-aether-provider</module>
    <module>maven-repository-metadata</module>
    <module>maven-embedder</module>
    <module>maven-compat</module>
    <module>apache-maven</module>
  </modules>

  <scm>
    <connection>scm:git:https://git-wip-us.apache.org/repos/asf/maven.git</connection>
    <developerConnection>scm:git:https://git-wip-us.apache.org/repos/asf/maven.git</developerConnection>
    <url>https://git-wip-us.apache.org/repos/asf?p=maven.git</url>
    <tag>HEAD</tag>
  </scm>
  <issueManagement>
    <system>jira</system>
    <url>http://jira.codehaus.org/browse/MNG</url>
  </issueManagement>
  <ciManagement>
    <system>Jenkins</system>
    <url>https://builds.apache.org/job/maven-3.x/</url>
  </ciManagement>
  <distributionManagement>
    <site>
      <id>apache.website</id>
      <url>scm:svn:https://svn.apache.org/repos/infra/websites/production/maven/content/${maven.site.path}</url>
    </site>
  </distributionManagement>

  <contributors>
    <contributor>
      <name>Stuart McCulloch</name>
    </contributor>
  </contributors>

  <!--bootstrap-start-comment-->
  <dependencyManagement>
    <!--bootstrap-end-comment-->
    <dependencies>
      <!--  Maven Modules -->
      <!--bootstrap-start-comment-->
      <dependency>
        <groupId>org.apache.maven</groupId>
        <artifactId>maven-model</artifactId>
        <version>${project.version}</version>
      </dependency>
      <dependency>
        <groupId>org.apache.maven</groupId>
        <artifactId>maven-settings</artifactId>
        <version>${project.version}</version>
      </dependency>
      <dependency>
        <groupId>org.apache.maven</groupId>
        <artifactId>maven-settings-builder</artifactId>
        <version>${project.version}</version>
      </dependency>
      <dependency>
        <groupId>org.apache.maven</groupId>
        <artifactId>maven-plugin-api</artifactId>
        <version>${project.version}</version>
      </dependency>
      <dependency>
        <groupId>org.apache.maven</groupId>
        <artifactId>maven-embedder</artifactId>
        <version>${project.version}</version>
      </dependency>
      <dependency>
        <groupId>org.apache.maven</groupId>
        <artifactId>maven-core</artifactId>
        <version>${project.version}</version>
      </dependency>
      <dependency>
        <groupId>org.apache.maven</groupId>
        <artifactId>maven-model-builder</artifactId>
        <version>${project.version}</version>
      </dependency>
      <dependency>
        <groupId>org.apache.maven</groupId>
        <artifactId>maven-compat</artifactId>
        <version>${project.version}</version>
      </dependency>
      <dependency>
        <groupId>org.apache.maven</groupId>
        <artifactId>maven-artifact</artifactId>
        <version>${project.version}</version>
      </dependency>
      <dependency>
        <groupId>org.apache.maven</groupId>
        <artifactId>maven-aether-provider</artifactId>
        <version>${project.version}</version>
      </dependency>
      <dependency>
        <groupId>org.apache.maven</groupId>
        <artifactId>maven-repository-metadata</artifactId>
        <version>${project.version}</version>
      </dependency>
      <!--bootstrap-end-comment-->
      <!--  Plexus -->
      <dependency>
        <groupId>org.codehaus.plexus</groupId>
        <artifactId>plexus-utils</artifactId>
        <version>${plexusUtilsVersion}</version>
      </dependency>
      <dependency>
        <groupId>com.google.guava</groupId>
        <artifactId>guava</artifactId>
        <version>${guavaVersion}</version>
      </dependency>
      <dependency>
        <groupId>org.sonatype.sisu</groupId>
        <artifactId>sisu-guice</artifactId>
        <version>${guiceVersion}</version>
      </dependency>
      <dependency>
        <groupId>org.sonatype.sisu</groupId>
        <artifactId>sisu-guice</artifactId>
        <version>${guiceVersion}</version>
        <classifier>no_aop</classifier>
      </dependency>
      <dependency>
        <groupId>org.eclipse.sisu</groupId>
        <artifactId>org.eclipse.sisu.plexus</artifactId>
        <version>${sisuInjectVersion}</version>
      </dependency>
      <dependency>
        <groupId>org.codehaus.plexus</groupId>
        <artifactId>plexus-component-annotations</artifactId>
        <version>${plexusVersion}</version>
        <exclusions>
          <exclusion>
            <groupId>junit</groupId>
            <artifactId>junit</artifactId>
          </exclusion>
        </exclusions>
      </dependency>
      <dependency>
        <groupId>org.codehaus.plexus</groupId>
        <artifactId>plexus-classworlds</artifactId>
        <version>${classWorldsVersion}</version>
      </dependency>
      <dependency>
        <groupId>org.codehaus.plexus</groupId>
        <artifactId>plexus-interpolation</artifactId>
        <version>${plexusInterpolationVersion}</version>
      </dependency>
      <dependency>
        <groupId>org.slf4j</groupId>
        <artifactId>slf4j-api</artifactId>
        <version>${slf4jVersion}</version>
      </dependency>
      <dependency>
        <groupId>org.slf4j</groupId>
        <artifactId>slf4j-simple</artifactId>
        <version>${slf4jVersion}</version>
        <optional>true</optional>
      </dependency>
      <dependency>
        <groupId>ch.qos.logback</groupId>
        <artifactId>logback-classic</artifactId>
        <version>1.0.7</version>
        <optional>true</optional>
      </dependency>
      <!--  Wagon -->
      <dependency>
        <groupId>org.apache.maven.wagon</groupId>
        <artifactId>wagon-provider-api</artifactId>
        <version>${wagonVersion}</version>
      </dependency>
      <dependency>
        <groupId>org.apache.maven.wagon</groupId>
        <artifactId>wagon-file</artifactId>
        <version>${wagonVersion}</version>
      </dependency>
      <dependency>
        <groupId>org.apache.maven.wagon</groupId>
        <artifactId>wagon-http</artifactId>
        <version>${wagonVersion}</version>
        <classifier>shaded</classifier>
        <exclusions>
          <exclusion>
            <groupId>commons-logging</groupId>
            <artifactId>commons-logging</artifactId>
          </exclusion>
        </exclusions>
      </dependency>
      <!--  Repository -->
      <dependency>
        <groupId>org.eclipse.aether</groupId>
        <artifactId>aether-api</artifactId>
        <version>${aetherVersion}</version>
      </dependency>
      <dependency>
        <groupId>org.eclipse.aether</groupId>
        <artifactId>aether-spi</artifactId>
        <version>${aetherVersion}</version>
      </dependency>
      <dependency>
        <groupId>org.eclipse.aether</groupId>
        <artifactId>aether-impl</artifactId>
        <version>${aetherVersion}</version>
      </dependency>
      <dependency>
        <groupId>org.eclipse.aether</groupId>
        <artifactId>aether-util</artifactId>
        <version>${aetherVersion}</version>
      </dependency>
      <dependency>
        <groupId>org.eclipse.aether</groupId>
        <artifactId>aether-connector-wagon</artifactId>
        <version>${aetherVersion}</version>
      </dependency>
      <!--  Commons -->
      <dependency>
        <groupId>commons-cli</groupId>
        <artifactId>commons-cli</artifactId>
        <version>${commonsCliVersion}</version>
        <exclusions>
          <exclusion>
            <groupId>commons-lang</groupId>
            <artifactId>commons-lang</artifactId>
          </exclusion>
          <exclusion>
            <groupId>commons-logging</groupId>
            <artifactId>commons-logging</artifactId>
          </exclusion>
        </exclusions>
      </dependency>
      <dependency>
        <groupId>commons-jxpath</groupId>
        <artifactId>commons-jxpath</artifactId>
        <version>${jxpathVersion}</version>
      </dependency>
      <dependency>
        <groupId>org.sonatype.plexus</groupId>
        <artifactId>plexus-sec-dispatcher</artifactId>
        <version>${securityDispatcherVersion}</version>
      </dependency>
      <dependency>
        <groupId>org.sonatype.plexus</groupId>
        <artifactId>plexus-cipher</artifactId>
        <version>${cipherVersion}</version>
      </dependency>
      <!--bootstrap-start-comment-->
      <dependency>
        <groupId>easymock</groupId>
        <artifactId>easymock</artifactId>
        <version>${easyMockVersion}</version>
        <scope>test</scope>
      </dependency>
      <!--bootstrap-end-comment-->
    </dependencies>
    <!--bootstrap-start-comment-->
  </dependencyManagement>
  <!--bootstrap-end-comment-->
  <!--bootstrap-start-comment-->
  <dependencies>
    <dependency>
      <groupId>junit</groupId>
      <artifactId>junit</artifactId>
      <version>${junitVersion}</version>
      <scope>test</scope>
    </dependency>
  </dependencies>
  <!--bootstrap-end-comment-->

  <build>
    <pluginManagement>
      <plugins>
        <plugin>
          <groupId>org.codehaus.plexus</groupId>
          <artifactId>plexus-component-metadata</artifactId>
          <version>${plexusVersion}</version>
          <executions>
            <execution>
              <goals>
                <goal>generate-metadata</goal>
                <goal>generate-test-metadata</goal>
              </goals>
            </execution>
          </executions>
        </plugin>
        <plugin>
          <groupId>org.apache.maven.plugins</groupId>
          <artifactId>maven-compiler-plugin</artifactId>
          <version>2.5.1</version>
        </plugin>
        <plugin>
          <groupId>org.apache.maven.plugins</groupId>
          <artifactId>maven-release-plugin</artifactId>
          <configuration>
            <tagBase>https://svn.apache.org/repos/asf/maven/maven-3/tags</tagBase>
            <autoVersionSubmodules>true</autoVersionSubmodules>
          </configuration>
        </plugin>
        <plugin>
          <groupId>org.apache.maven.plugins</groupId>
          <artifactId>maven-surefire-plugin</artifactId>
          <version>2.12</version>
          <configuration>
            <argLine>-Xmx256m</argLine>
          </configuration>
        </plugin>
        <plugin>
          <groupId>org.codehaus.modello</groupId>
          <artifactId>modello-maven-plugin</artifactId>
          <version>${modelloVersion}</version>
          <executions>
            <execution>
              <id>site-docs</id>
              <phase>pre-site</phase>
              <goals>
                <goal>xdoc</goal>
                <goal>xsd</goal>
              </goals>
            </execution>
            <execution>
              <id>standard</id>
              <goals>
                <goal>java</goal>
                <goal>xpp3-reader</goal>
                <goal>xpp3-writer</goal>
              </goals>
            </execution>
          </executions>
        </plugin>
        <plugin>
          <groupId>org.apache.felix</groupId>
          <artifactId>maven-bundle-plugin</artifactId>
          <version>1.0.0</version>
        </plugin>
        <plugin>
          <groupId>org.apache.maven.plugins</groupId>
          <artifactId>maven-assembly-plugin</artifactId>
          <version>2.4</version>
        </plugin>
        <plugin>
          <groupId>org.codehaus.mojo</groupId>
          <artifactId>buildnumber-maven-plugin</artifactId>
          <version>1.2</version>
        </plugin>
        <plugin>
          <groupId>org.apache.maven.plugins</groupId>
          <artifactId>maven-site-plugin</artifactId>
          <version>3.2</version>
          <dependencies><!-- TODO remove when upgrading m-site-p to 3.3 -->
            <dependency>
              <groupId>org.apache.maven.doxia</groupId>
              <artifactId>doxia-module-markdown</artifactId>
              <version>1.3</version>
            </dependency>
          </dependencies>
        </plugin>
        <plugin>
          <groupId>org.apache.maven.plugins</groupId>
          <artifactId>maven-scm-publish-plugin</artifactId>
          <version>1.0-beta-2</version>
          <configuration>
            <content>${project.build.directory}/staging/${maven.site.path}</content>
            <checkoutDirectory>${maven.site.cache}/${maven.site.path}</checkoutDirectory>
            <tryUpdate>true</tryUpdate>
          </configuration>
        </plugin>
      </plugins>
    </pluginManagement>
    <plugins>
      <plugin>
        <groupId>org.codehaus.mojo</groupId>
        <artifactId>animal-sniffer-maven-plugin</artifactId>
        <version>1.6</version>
        <configuration>
          <signature>
            <groupId>org.codehaus.mojo.signature</groupId>
            <artifactId>java15</artifactId>
            <version>1.0</version>
          </signature>
        </configuration>
        <executions>
          <execution>
            <id>check-java-1.5-compat</id>
            <phase>process-classes</phase>
            <goals>
              <goal>check</goal>
            </goals>
          </execution>
        </executions>
      </plugin>
    </plugins>
  </build>

  <profiles>
    <profile>
      <id>apache-release</id>
      <build>
        <plugins>
          <plugin>
            <artifactId>maven-assembly-plugin</artifactId>
            <executions>
              <execution>
                <id>source-release-assembly</id>
                <configuration>
                  <!-- we have a dedicated distribution module -->
                  <skipAssembly>true</skipAssembly>
                </configuration>
              </execution>
            </executions>
          </plugin>
        </plugins>
      </build>
    </profile>
    <profile>
      <id>reporting</id>
      <reporting>
        <plugins>
          <plugin>
            <groupId>org.apache.maven.plugins</groupId>
            <artifactId>maven-javadoc-plugin</artifactId>
            <configuration>
              <linksource>true</linksource>
              <notimestamp>true</notimestamp>
              <links combine.children="append">
                <link>http://sonatype.github.com/sonatype-aether/apidocs/</link>
                <link>http://plexus.codehaus.org/plexus-containers/plexus-container-default/apidocs/</link>
              </links>
            </configuration>
            <reportSets>
              <reportSet>
                <id>aggregate</id>
                <inherited>false</inherited>
                <reports>
                  <report>aggregate</report>
                </reports>
              </reportSet>
            </reportSets>
          </plugin>
          <plugin>
            <groupId>org.apache.maven.plugins</groupId>
            <artifactId>maven-jxr-plugin</artifactId>
            <version>2.3</version>
            <reportSets>
              <reportSet>
                <id>aggregate</id>
                <inherited>false</inherited>
                <reports>
                  <report>aggregate</report>
                </reports>
              </reportSet>
            </reportSets>
          </plugin>
          <plugin>
            <groupId>org.codehaus.mojo</groupId>
            <artifactId>cobertura-maven-plugin</artifactId>
            <reportSets>
              <reportSet>
                <!-- Disabled as it kills the site generation via a NoClassDefFoundError -->
                <reports />
              </reportSet>
            </reportSets>
          </plugin>
        </plugins>
      </reporting>
    </profile>
    <profile>
      <id>maven-repo-local</id>
      <activation>
        <property>
          <name>maven.repo.local</name>
        </property>
      </activation>
      <build>
        <plugins>
          <plugin>
            <groupId>org.apache.maven.plugins</groupId>
            <artifactId>maven-surefire-plugin</artifactId>
            <configuration>
              <systemProperties combine.children="append">
                <property>
                  <!-- Pass this through to the tests (if set!) to have them pick the right repository -->
                  <name>maven.repo.local</name>
                  <value>${maven.repo.local}</value>
                </property>
              </systemProperties>
            </configuration>
          </plugin>
        </plugins>
      </build>
    </profile>
  </profiles>
  <repositories>  
    <repository>  
      <id>ossrh</id>  
      <url>https://oss.sonatype.org/content/repositories/snapshots</url>  
      <snapshots>  
        <enabled>true</enabled>  
      </snapshots>          
    </repository>  
  </repositories>  
</project><|MERGE_RESOLUTION|>--- conflicted
+++ resolved
@@ -58,13 +58,8 @@
     <cipherVersion>1.7</cipherVersion>
     <modelloVersion>1.7</modelloVersion>
     <jxpathVersion>1.3</jxpathVersion>
-<<<<<<< HEAD
-    <slf4jVersion>1.7.3</slf4jVersion>
     <aetherVersion>0.9.0.M2</aetherVersion>
-=======
-    <aetherVersion>1.13.1</aetherVersion>
     <slf4jVersion>1.7.4</slf4jVersion>
->>>>>>> 8b97b0a2
     <maven.test.redirectTestOutputToFile>true</maven.test.redirectTestOutputToFile>
     <!-- Control the name of the distribution and information output by mvn -->
     <distributionId>apache-maven</distributionId>
