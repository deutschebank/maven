--- conflicted
+++ resolved
@@ -17,18 +17,14 @@
 
 import org.apache.maven.execution.MavenSession;
 import org.apache.maven.lifecycle.LifecycleExecutionException;
-<<<<<<< HEAD
-import org.apache.maven.lifecycle.internal.DependencyContext;
 import org.apache.maven.lifecycle.internal.ExecutionEventCatapult;
+import org.apache.maven.lifecycle.internal.IDependencyContext;
 import org.apache.maven.lifecycle.internal.LifecycleDependencyResolver;
 import org.apache.maven.lifecycle.internal.MojoExecutor;
 import org.apache.maven.lifecycle.internal.PhaseRecorder;
 import org.apache.maven.lifecycle.internal.ProjectIndex;
 import org.apache.maven.plugin.BuildPluginManager;
 import org.apache.maven.plugin.MavenPluginManager;
-=======
-import org.apache.maven.lifecycle.internal.*;
->>>>>>> 0eca9b6f
 import org.apache.maven.plugin.MojoExecution;
 import org.apache.maven.plugin.descriptor.MojoDescriptor;
 import org.apache.maven.plugin.descriptor.PluginDescriptor;
@@ -42,7 +38,7 @@
  * @author Kristian Rosenvold
  */
 public class MojoExecutorStub
-    implements MojoExecutor
+    extends MojoExecutor
 { // This is being lazy instead of making interface
 
     public final List<MojoExecution> executions = Collections.synchronizedList(new ArrayList<>() );
@@ -56,8 +52,8 @@
         super( pluginManager, mavenPluginManager, lifeCycleDependencyResolver, eventCatapult );
     }
 
-    public void execute(MavenSession session, MojoExecution mojoExecution, ProjectIndex projectIndex,
-                        IDependencyContext dependencyContext, PhaseRecorder phaseRecorder )
+    public void execute( MavenSession session, MojoExecution mojoExecution, ProjectIndex projectIndex,
+                         IDependencyContext dependencyContext, PhaseRecorder phaseRecorder )
         throws LifecycleExecutionException
     {
         executions.add( mojoExecution );
@@ -76,7 +72,7 @@
         return null;
     }
 
-    public static MojoDescriptor createMojoDescriptor(String mojoDescription )
+    public static MojoDescriptor createMojoDescriptor( String mojoDescription )
     {
         final PluginDescriptor descriptor = new PluginDescriptor();
         descriptor.setArtifactId( mojoDescription );
