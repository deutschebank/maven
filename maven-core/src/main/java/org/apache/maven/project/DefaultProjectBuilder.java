--- conflicted
+++ resolved
@@ -675,11 +675,7 @@
 
         project.setModel( model );
         project.setOriginalModel( result.getRawModel() );
-<<<<<<< HEAD
-        project.setOriginalEffectiveModel( model.clone() );
-=======
         project.setEffectiveOriginalModel( model.clone() );
->>>>>>> 9c5666de
         project.setFile( model.getPomFile() );
 
         initParent( project, projects, buildParentIfNotExisting, result, projectBuildingRequest );
