--- conflicted
+++ resolved
@@ -1739,11 +1739,7 @@
     }
 
     @Deprecated
-<<<<<<< HEAD
-    public List<String> getSystemClasspathElements()
-=======
     public List<String> getSystemClasspathElements() throws DependencyResolutionRequiredException
->>>>>>> 8898fac8
     {
         List<String> list = new ArrayList<>( getArtifacts().size() );
 
