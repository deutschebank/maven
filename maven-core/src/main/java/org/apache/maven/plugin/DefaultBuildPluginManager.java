package org.apache.maven.plugin;

/*
 * Licensed to the Apache Software Foundation (ASF) under one
 * or more contributor license agreements.  See the NOTICE file
 * distributed with this work for additional information
 * regarding copyright ownership.  The ASF licenses this file
 * to you under the Apache License, Version 2.0 (the
 * "License"); you may not use this file except in compliance
 * with the License.  You may obtain a copy of the License at
 *
 *  http://www.apache.org/licenses/LICENSE-2.0
 *
 * Unless required by applicable law or agreed to in writing,
 * software distributed under the License is distributed on an
 * "AS IS" BASIS, WITHOUT WARRANTIES OR CONDITIONS OF ANY
 * KIND, either express or implied.  See the License for the
 * specific language governing permissions and limitations
 * under the License.
 */

import java.io.ByteArrayOutputStream;
import java.io.PrintStream;
import java.util.List;

import javax.inject.Inject;
import javax.inject.Named;
import javax.inject.Singleton;

import org.apache.maven.execution.MavenSession;
import org.apache.maven.execution.MojoExecutionEvent;
import org.apache.maven.execution.MojoExecutionListener;
import org.apache.maven.execution.scope.internal.MojoExecutionScope;
import org.apache.maven.model.Plugin;
import org.apache.maven.plugin.descriptor.MojoDescriptor;
import org.apache.maven.plugin.descriptor.PluginDescriptor;
import org.apache.maven.project.MavenProject;
import org.codehaus.plexus.classworlds.realm.ClassRealm;
import org.eclipse.aether.RepositorySystemSession;
import org.eclipse.aether.repository.RemoteRepository;

// TODO the antrun plugin has its own configurator, the only plugin that does. might need to think about how that works
// TODO remove the coreArtifactFilterManager

/**
 * DefaultBuildPluginManager
 */
<<<<<<< HEAD
@Named
@Singleton
public class DefaultBuildPluginManager
    implements BuildPluginManager
=======
@Component( role = BuildPluginManager.class )
public class DefaultBuildPluginManager implements BuildPluginManager
>>>>>>> 0eca9b6f
{

    private final MavenPluginManager mavenPluginManager;
    private final LegacySupport legacySupport;
    private final MojoExecutionScope scope;
    private final MojoExecutionListener mojoExecutionListener;

    @Inject
    public DefaultBuildPluginManager(
            MavenPluginManager mavenPluginManager,
            LegacySupport legacySupport,
            MojoExecutionScope scope,
            List<MojoExecutionListener> mojoExecutionListeners )
    {
        this.mavenPluginManager = mavenPluginManager;
        this.legacySupport = legacySupport;
        this.scope = scope;
        this.mojoExecutionListener = new CompoundMojoExecutionListener( mojoExecutionListeners );
    }

    /**
     * @param plugin
     * @param repositories
     * @param session
     * @return PluginDescriptor The component descriptor for the Maven plugin.
     * @throws PluginNotFoundException          The plugin could not be found in any repositories.
     * @throws PluginResolutionException        The plugin could be found but could not be resolved.
     * @throws InvalidPluginDescriptorException
     */
    public PluginDescriptor loadPlugin( Plugin plugin, List<RemoteRepository> repositories,
                                        RepositorySystemSession session )
        throws PluginNotFoundException, PluginResolutionException, PluginDescriptorParsingException,
        InvalidPluginDescriptorException
    {
        return mavenPluginManager.getPluginDescriptor( plugin, repositories, session );
    }

    // ----------------------------------------------------------------------
    // Mojo execution
    // ----------------------------------------------------------------------

    public void executeMojo( MavenSession session, MojoExecution mojoExecution )
        throws MojoFailureException, MojoExecutionException, PluginConfigurationException, PluginManagerException
    {
        MavenProject project = session.getCurrentProject();

        MojoDescriptor mojoDescriptor = mojoExecution.getMojoDescriptor();

        Mojo mojo = null;

        ClassRealm pluginRealm;
        try
        {
            pluginRealm = getPluginRealm( session, mojoDescriptor.getPluginDescriptor() );
        }
        catch ( PluginResolutionException e )
        {
            throw new PluginExecutionException( mojoExecution, project, e );
        }

        ClassLoader oldClassLoader = Thread.currentThread().getContextClassLoader();
        Thread.currentThread().setContextClassLoader( pluginRealm );

        MavenSession oldSession = legacySupport.getSession();

        scope.enter();

        try
        {
            scope.seed( MavenProject.class, project );
            scope.seed( MojoExecution.class, mojoExecution );

            mojo = mavenPluginManager.getConfiguredMojo( Mojo.class, session, mojoExecution );

            legacySupport.setSession( session );

            // NOTE: DuplicateArtifactAttachmentException is currently unchecked, so be careful removing this try/catch!
            // This is necessary to avoid creating compatibility problems for existing plugins that use
            // MavenProjectHelper.attachArtifact(..).
            try
            {
                MojoExecutionEvent mojoExecutionEvent = new MojoExecutionEvent( session, project, mojoExecution, mojo );

                mojoExecutionListener.beforeMojoExecution( mojoExecutionEvent );

                if ( mojoExecution.canRun( mojo, session ) )
                {
                    mojo.execute();
                }

                mojoExecutionListener.afterMojoExecutionSuccess( mojoExecutionEvent );
            }
            catch ( ClassCastException e )
            {
                // to be processed in the outer catch block
                throw e;
            }
            catch ( RuntimeException e )
            {
                throw new PluginExecutionException( mojoExecution, project, e );
            }
        }
        catch ( PluginContainerException e )
        {
            mojoExecutionListener.afterExecutionFailure(
                    new MojoExecutionEvent( session, project, mojoExecution, mojo, e ) );

            throw new PluginExecutionException( mojoExecution, project, e );
        }
        catch ( NoClassDefFoundError e )
        {
            mojoExecutionListener.afterExecutionFailure(
                    new MojoExecutionEvent( session, project, mojoExecution, mojo, e ) );

            ByteArrayOutputStream os = new ByteArrayOutputStream( 1024 );
            PrintStream ps = new PrintStream( os );
            ps.println(
                    "A required class was missing while executing " + mojoDescriptor.getId() + ": " + e.getMessage() );
            pluginRealm.display( ps );

            Exception wrapper = new PluginContainerException( mojoDescriptor, pluginRealm, os.toString(), e );

            throw new PluginExecutionException( mojoExecution, project, wrapper );
        }
        catch ( LinkageError e )
        {
            mojoExecutionListener.afterExecutionFailure(
                    new MojoExecutionEvent( session, project, mojoExecution, mojo, e ) );

            ByteArrayOutputStream os = new ByteArrayOutputStream( 1024 );
            PrintStream ps = new PrintStream( os );
            ps.println( "An API incompatibility was encountered while executing " + mojoDescriptor.getId() + ": "
                + e.getClass().getName() + ": " + e.getMessage() );
            pluginRealm.display( ps );

            Exception wrapper = new PluginContainerException( mojoDescriptor, pluginRealm, os.toString(), e );

            throw new PluginExecutionException( mojoExecution, project, wrapper );
        }
        catch ( ClassCastException e )
        {
            mojoExecutionListener.afterExecutionFailure(
                    new MojoExecutionEvent( session, project, mojoExecution, mojo, e ) );

            ByteArrayOutputStream os = new ByteArrayOutputStream( 1024 );
            PrintStream ps = new PrintStream( os );
            ps.println( "A type incompatibility occurred while executing " + mojoDescriptor.getId() + ": "
                + e.getMessage() );
            pluginRealm.display( ps );

            throw new PluginExecutionException( mojoExecution, project, os.toString(), e );
        }
        catch ( RuntimeException e )
        {
            mojoExecutionListener.afterExecutionFailure(
                    new MojoExecutionEvent( session, project, mojoExecution, mojo, e ) );

            throw e;
        }
        finally
        {
            mavenPluginManager.releaseMojo( mojo, mojoExecution );

            scope.exit();

            Thread.currentThread().setContextClassLoader( oldClassLoader );

            legacySupport.setSession( oldSession );
        }
    }

    /**
     * TODO pluginDescriptor classRealm and artifacts are set as a side effect of this call, which is not nice.
     *
     * @throws PluginResolutionException
     */
    public ClassRealm getPluginRealm( MavenSession session, PluginDescriptor pluginDescriptor )
        throws PluginResolutionException, PluginManagerException
    {
        ClassRealm pluginRealm = pluginDescriptor.getClassRealm();
        if ( pluginRealm != null )
        {
            return pluginRealm;
        }

        mavenPluginManager.setupPluginRealm( pluginDescriptor, session, null, null, null );

        return pluginDescriptor.getClassRealm();
    }

    public MojoDescriptor getMojoDescriptor( Plugin plugin, String goal, List<RemoteRepository> repositories,
                                             RepositorySystemSession session )
        throws PluginNotFoundException, PluginResolutionException, PluginDescriptorParsingException,
        MojoNotFoundException, InvalidPluginDescriptorException
    {
        return mavenPluginManager.getMojoDescriptor( plugin, goal, repositories, session );
    }

}<|MERGE_RESOLUTION|>--- conflicted
+++ resolved
@@ -45,15 +45,10 @@
 /**
  * DefaultBuildPluginManager
  */
-<<<<<<< HEAD
 @Named
 @Singleton
 public class DefaultBuildPluginManager
     implements BuildPluginManager
-=======
-@Component( role = BuildPluginManager.class )
-public class DefaultBuildPluginManager implements BuildPluginManager
->>>>>>> 0eca9b6f
 {
 
     private final MavenPluginManager mavenPluginManager;
